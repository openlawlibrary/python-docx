# encoding: utf-8

"""
|Document| and closely related objects
"""

from __future__ import (
    absolute_import, division, print_function, unicode_literals
)

from .blkcntnr import BlockItemContainer
from docx.bookmark import Bookmarks
from .enum.section import WD_SECTION
from .enum.text import WD_BREAK
from .section import Section, Sections
from .shared import ElementProxy, Emu, lazyproperty


class Document(ElementProxy):
    """
    WordprocessingML (WML) document. Not intended to be constructed directly.
    Use :func:`docx.Document` to open or create a document.
    """

<<<<<<< HEAD
    #__slots__ = ('_part', '__body')
=======
    __slots__ = ('_part', '__body', '_bookmarks')
>>>>>>> 9332c3ef

    def __init__(self, element, part):
        super(Document, self).__init__(element)
        self._part = part
        self.__body = None

    def add_heading(self, text='', level=1):
        """
        Return a heading paragraph newly added to the end of the document,
        containing *text* and having its paragraph style determined by
        *level*. If *level* is 0, the style is set to `Title`. If *level* is
        1 (or omitted), `Heading 1` is used. Otherwise the style is set to
        `Heading {level}`. Raises |ValueError| if *level* is outside the
        range 0-9.
        """
        if not 0 <= level <= 9:
            raise ValueError("level must be in range 0-9, got %d" % level)
        style = 'Title' if level == 0 else 'Heading %d' % level
        return self.add_paragraph(text, style)

    def add_page_break(self):
        """
        Return a paragraph newly added to the end of the document and
        containing only a page break.
        """
        paragraph = self.add_paragraph()
        paragraph.add_run().add_break(WD_BREAK.PAGE)
        return paragraph

    def add_paragraph(self, text='', style=None, prev_p=None, ilvl=None):
        """
        Return a paragraph newly added to the end of the document, populated
        with *text* and having paragraph style *style*. *text* can contain
        tab (``\\t``) characters, which are converted to the appropriate XML
        form for a tab. *text* can also include newline (``\\n``) or carriage
        return (``\\r``) characters, each of which is converted to a line
        break. If paragraph is part of numbered list then ``prev_p`` (previous para)
        and ``ilvl``(indentation level) should be specified.
        """
        return self._body.add_paragraph(text, style, prev_p, ilvl)

    def add_picture(self, image_path_or_stream, width=None, height=None):
        """
        Return a new picture shape added in its own paragraph at the end of
        the document. The picture contains the image at
        *image_path_or_stream*, scaled based on *width* and *height*. If
        neither width nor height is specified, the picture appears at its
        native size. If only one is specified, it is used to compute
        a scaling factor that is then applied to the unspecified dimension,
        preserving the aspect ratio of the image. The native size of the
        picture is calculated using the dots-per-inch (dpi) value specified
        in the image file, defaulting to 72 dpi if no value is specified, as
        is often the case.
        """
        run = self.add_paragraph().add_run()
        return run.add_picture(image_path_or_stream, width, height)

    def add_section(self, start_type=WD_SECTION.NEW_PAGE):
        """
        Return a |Section| object representing a new section added at the end
        of the document. The optional *start_type* argument must be a member
        of the :ref:`WdSectionStart` enumeration, and defaults to
        ``WD_SECTION.NEW_PAGE`` if not provided.
        """
        new_sectPr = self._element.body.add_section_break()
        new_sectPr.start_type = start_type
        return Section(new_sectPr)

    def add_table(self, rows, cols, style=None):
        """
        Add a table having row and column counts of *rows* and *cols*
        respectively and table style of *style*. *style* may be a paragraph
        style object or a paragraph style name. If *style* is |None|, the
        table inherits the default table style of the document.
        """
        table = self._body.add_table(rows, cols, self._block_width)
        table.style = style
        return table

    def end_bookmark(self, bookmark):
        """
        The :func:`end_bookmark` method is used to end a bookmark. It takes a
        :any:`Bookmark<docx.text.bookmarks.Bookmark>` as input.
        :param obj bookmark: Bookmark object that needs an end.
        """
        return self._body.end_bookmark(bookmark)

    def start_bookmark(self, name):
        """
        The :func:`start_bookmark` method is used to place the start of  a
        bookmark. It requires a name as input.
        :param str name: Bookmark name
        """
        return self._body.start_bookmark(name=name)

    @lazyproperty
    def bookmarks(self):
        """|Bookmarks| object providing access to |Bookmark| objects.
        A bookmark may exist in the main document story, but also in headers,
        footers, footnotes or endnotes. This collection contains all
        bookmarks defined in any of these parts.
        """
        return Bookmarks(self._part)

    @property
    def core_properties(self):
        """
        A |CoreProperties| object providing read/write access to the core
        properties of this document.
        """
        return self._part.core_properties

    @property
    def inline_shapes(self):
        """
        An |InlineShapes| object providing access to the inline shapes in
        this document. An inline shape is a graphical object, such as
        a picture, contained in a run of text and behaving like a character
        glyph, being flowed like other text in a paragraph.
        """
        return self._part.inline_shapes

    @property
    def paragraphs(self):
        """
        A list of |Paragraph| instances corresponding to the paragraphs in
        the document, in document order. Note that paragraphs within revision
        marks such as ``<w:ins>`` or ``<w:del>`` do not appear in this list.
        """
        return self._body.paragraphs

    @property
    def part(self):
        """
        The |DocumentPart| object of this document.
        """
        return self._part

    def save(self, path_or_stream):
        """
        Save this document to *path_or_stream*, which can be either a path to
        a filesystem location (a string) or a file-like object.
        """
        self._part.save(path_or_stream)

    @property
    def sections(self):
        """
        A |Sections| object providing access to each section in this
        document.
        """
        return Sections(self._element)

    @property
    def settings(self):
        """
        A |Settings| object providing access to the document-level settings
        for this document.
        """
        return self._part.settings

    @property
    def styles(self):
        """
        A |Styles| object providing access to the styles in this document.
        """
        return self._part.styles

    @property
    def sdts(self):
        """
        A list of |SdtBase| children instances in this document.
        """
        return self._body.sdts

    @property
    def sdts_all(self):
        """
        A list of |SdtBase| descendants instances in this document.
        """
        return self._body.sdts_all

    @property
    def tables(self):
        """
        A list of |Table| instances corresponding to the tables in the
        document, in document order. Note that only tables appearing at the
        top level of the document appear in this list; a table nested inside
        a table cell does not appear. A table within revision marks such as
        ``<w:ins>`` or ``<w:del>`` will also not appear in the list.
        """
        return self._body.tables

    @property
    def _block_width(self):
        """
        Return a |Length| object specifying the width of available "writing"
        space between the margins of the last section of this document.
        """
        section = self.sections[-1]
        return Emu(
            section.page_width - section.left_margin - section.right_margin
        )

    @property
    def _body(self):
        """
        The |_Body| instance containing the content for this document.
        """
        if self.__body is None:
            self.__body = _Body(self._element.body, self)
        return self.__body


class _Body(BlockItemContainer):
    """
    Proxy for ``<w:body>`` element in this document, having primarily a
    container role.
    """
    def __init__(self, body_elm, parent):
        super(_Body, self).__init__(body_elm, parent)
        self._body = body_elm

    def clear_content(self):
        """
        Return this |_Body| instance after clearing it of all content.
        Section properties for the main document story, if present, are
        preserved.
        """
        self._body.clear_content()
        return self<|MERGE_RESOLUTION|>--- conflicted
+++ resolved
@@ -22,11 +22,7 @@
     Use :func:`docx.Document` to open or create a document.
     """
 
-<<<<<<< HEAD
-    #__slots__ = ('_part', '__body')
-=======
     __slots__ = ('_part', '__body', '_bookmarks')
->>>>>>> 9332c3ef
 
     def __init__(self, element, part):
         super(Document, self).__init__(element)
