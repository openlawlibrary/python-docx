--- conflicted
+++ resolved
@@ -12,11 +12,8 @@
 from .oxml.table import CT_Tbl
 from .shared import Parented
 from .text.paragraph import Paragraph
-<<<<<<< HEAD
 from .sdt import SdtBase
-=======
 from docx.bookmark import BookmarkParent
->>>>>>> 9332c3ef
 
 
 class BlockItemContainer(Parented, BookmarkParent):
