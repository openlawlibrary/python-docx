--- conflicted
+++ resolved
@@ -11,11 +11,8 @@
 
 from .oxml.table import CT_Tbl
 from .shared import Parented
-<<<<<<< HEAD
 from docx.bookmark import BookmarkParent
-=======
 from .text.paragraph import Paragraph
->>>>>>> 28c2e48f
 
 class BlockItemContainer(Parented, BookmarkParent):
     """
