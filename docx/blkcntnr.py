# encoding: utf-8

"""Block item container, used by body, cell, header, etc.

Block level items are things like paragraph and table, although there are a few other
specialized ones like structured document tags.
"""

<<<<<<< HEAD
from __future__ import absolute_import, print_function
from collections import OrderedDict

from .oxml.table import CT_Tbl
from .shared import Parented
from .text.paragraph import Paragraph
from .sdt import SdtBase
from docx.bookmark import BookmarkParent


class BlockItemContainer(Parented, BookmarkParent):
=======
from __future__ import absolute_import, division, print_function, unicode_literals

from docx.oxml.table import CT_Tbl
from docx.shared import Parented
from docx.text.paragraph import Paragraph


class BlockItemContainer(Parented):
    """Base class for proxy objects that can contain block items.

    These containers include _Body, _Cell, header, footer, footnote, endnote, comment,
    and text box objects. Provides the shared functionality to add a block item like
    a paragraph or table.
>>>>>>> 8d4b7519
    """

    def __init__(self, element, parent):
        super(BlockItemContainer, self).__init__(parent)
        self._element = element

    def add_paragraph(self, text='', style=None, prev=None, ilvl=None):
        """
        Return a paragraph newly added to the end of the content in this
        container, having *text* in a single run if present, and having
        paragraph style *style*. If *style* is |None|, no paragraph style is
        applied, which has the same effect as applying the 'Normal' style.
        If paragraph is part of numbered list then ``prev_p`` (previous para)
        and ``ilvl``(indentation level) should be specified.
        """
        paragraph = self._add_paragraph()
        if text:
            paragraph.add_run(text)
        if style is not None:
            paragraph.style = style
        if prev is not None or ilvl is not None:
            paragraph.set_li_lvl(self.part.styles, prev, ilvl)
        return paragraph

    def add_table(self, rows, cols, width):
        """
        Return a table of *width* having *rows* rows and *cols* columns,
        newly appended to the content in this container. *width* is evenly
        distributed between the table columns.
        """
        from .table import Table
        tbl = CT_Tbl.new_tbl(rows, cols, width)
        self._element._insert_tbl(tbl)
        return Table(tbl, self)

    @property
    def paragraphs(self):
        """
        A list containing the paragraphs in this container, in document
        order. Read-only.
        """
        return [Paragraph(p, self) for p in self._element.p_lst]

    @property
    def sdts(self):
        """
        A list of children sdts (content controls) in this container, in
        document order. Read-only.
        """
        return OrderedDict({k:SdtBase(s, self) for (s,k) in self._element.iter_sdts()})

    @property
    def sdts_all(self):
        """
        A list of descendants sdts (content controls) in this container, in
        document order. Read-only.
        """
        return OrderedDict({k:SdtBase(s, self) for (s,k) in self._element.iter_sdts_all()})

    @property
    def tables(self):
        """
        A list containing the tables in this container, in document order.
        Read-only.
        """
        from .table import Table
        return [Table(tbl, self) for tbl in self._element.tbl_lst]

    def _add_paragraph(self):
        """
        Return a paragraph newly added to the end of the content in this
        container.
        """
        return Paragraph(self._element.add_p(), self)<|MERGE_RESOLUTION|>--- conflicted
+++ resolved
@@ -6,7 +6,6 @@
 specialized ones like structured document tags.
 """
 
-<<<<<<< HEAD
 from __future__ import absolute_import, print_function
 from collections import OrderedDict
 
@@ -18,23 +17,12 @@
 
 
 class BlockItemContainer(Parented, BookmarkParent):
-=======
-from __future__ import absolute_import, division, print_function, unicode_literals
-
-from docx.oxml.table import CT_Tbl
-from docx.shared import Parented
-from docx.text.paragraph import Paragraph
-
-
-class BlockItemContainer(Parented):
-    """Base class for proxy objects that can contain block items.
-
-    These containers include _Body, _Cell, header, footer, footnote, endnote, comment,
-    and text box objects. Provides the shared functionality to add a block item like
-    a paragraph or table.
->>>>>>> 8d4b7519
     """
-
+    Base class for proxy objects that can contain block items, such as _Body,
+    _Cell, header, footer, footnote, endnote, comment, and text box objects.
+    Provides the shared functionality to add a block item like a paragraph or
+    table.
+    """
     def __init__(self, element, parent):
         super(BlockItemContainer, self).__init__(parent)
         self._element = element
@@ -82,7 +70,7 @@
         A list of children sdts (content controls) in this container, in
         document order. Read-only.
         """
-        return OrderedDict({k:SdtBase(s, self) for (s,k) in self._element.iter_sdts()})
+        return OrderedDict({k:SdtBase(s, self) for (s,k) in self._iter_sdts()})
 
     @property
     def sdts_all(self):
@@ -90,7 +78,7 @@
         A list of descendants sdts (content controls) in this container, in
         document order. Read-only.
         """
-        return OrderedDict({k:SdtBase(s, self) for (s,k) in self._element.iter_sdts_all()})
+        return OrderedDict({k:SdtBase(s, self) for (s,k) in self._iter_sdts_all()})
 
     @property
     def tables(self):
@@ -106,4 +94,13 @@
         Return a paragraph newly added to the end of the content in this
         container.
         """
-        return Paragraph(self._element.add_p(), self)+        return Paragraph(self._element.add_p(), self)
+
+    def _iter_sdts(self):
+        for sdt in self._element.sdt_lst:
+            yield sdt, sdt.name
+
+    def _iter_sdts_all(self):
+        nsmap = self._element.nsmap
+        for sdt in self._element.iterdescendants('{%s}sdt' % nsmap['w']):
+            yield sdt, sdt.name