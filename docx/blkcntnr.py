--- conflicted
+++ resolved
@@ -6,8 +6,7 @@
 specialized ones like structured document tags.
 """
 
-<<<<<<< HEAD
-from __future__ import absolute_import, print_function
+from __future__ import absolute_import, division, print_function, unicode_literals
 from collections import OrderedDict
 
 from .oxml.table import CT_Tbl
@@ -16,23 +15,12 @@
 from .sdt import SdtBase
 from docx.bookmark import BookmarkParent
 
-
 class BlockItemContainer(Parented, BookmarkParent):
-=======
-from __future__ import absolute_import, division, print_function, unicode_literals
-
-from docx.oxml.table import CT_Tbl
-from docx.shared import Parented
-from docx.text.paragraph import Paragraph
-
-
-class BlockItemContainer(Parented):
     """Base class for proxy objects that can contain block items.
 
     These containers include _Body, _Cell, header, footer, footnote, endnote, comment,
     and text box objects. Provides the shared functionality to add a block item like
     a paragraph or table.
->>>>>>> 08eff317
     """
 
     def __init__(self, element, parent):
