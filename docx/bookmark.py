--- conflicted
+++ resolved
@@ -5,15 +5,9 @@
 from __future__ import absolute_import, division, print_function, unicode_literals
 
 try:
-<<<<<<< HEAD
-    from collections import Sequence
-except DeprecationWarning:
-    from collections.abc import Sequence
-=======
     from collections.abc import Sequence
 except ImportError:
     from collections import Sequence
->>>>>>> babafee8
 
 from itertools import chain
 
