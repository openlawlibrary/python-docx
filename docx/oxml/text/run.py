# encoding: utf-8

"""
Custom element classes related to text runs (CT_R).
"""

from ..ns import qn
from ..simpletypes import ST_BrClear, ST_BrType, ST_String
from ..xmlchemy import (
    BaseOxmlElement, OptionalAttribute, ZeroOrMore, ZeroOrOne, RequiredAttribute
)


class CT_Br(BaseOxmlElement):
    """
    ``<w:br>`` element, indicating a line, page, or column break in a run.
    """
    type = OptionalAttribute('w:type', ST_BrType)
    clear = OptionalAttribute('w:clear', ST_BrClear)


class CT_Cr(BaseOxmlElement):
    """
    ``<w:cr>`` element, indicating carriage return in a run.
    """
    type = OptionalAttribute('w:type', ST_BrType)
    clear = OptionalAttribute('w:clear', ST_BrClear)


class CT_R(BaseOxmlElement):
    """
    ``<w:r>`` element, containing the properties and text for a run.
    """
    bookmarkStart = ZeroOrMore("w:bookmarkStart", successors=('w:t', 'w:rPr', 'w:br', 'w:cr', 'w:tab', 'w:drawing'))
    rPr = ZeroOrOne('w:rPr')
    t = ZeroOrMore('w:t')
    br = ZeroOrMore('w:br')
    cr = ZeroOrMore('w:cr')
    tab = ZeroOrMore('w:tab')
    drawing = ZeroOrMore('w:drawing')
    bookmarkEnd = ZeroOrMore("w:bookmarkEnd")
    fldChar = ZeroOrMore('w:fldChar')
    instrText = ZeroOrMore('w:instrText')
    sym = ZeroOrMore('w:sym')

    def _insert_rPr(self, rPr):
        self.insert(0, rPr)
        return rPr

    def add_t(self, text):
        """
        Return a newly added ``<w:t>`` element containing *text*.
        """
        t = self._add_t(text=text)
        if len(text.strip()) < len(text):
            t.set(qn('xml:space'), 'preserve')
        return t

    def add_drawing(self, inline_or_anchor):
        """
        Return a newly appended ``CT_Drawing`` (``<w:drawing>``) child
        element having *inline_or_anchor* as its child.
        """
        drawing = self._add_drawing()
        drawing.append(inline_or_anchor)
        return drawing

    def clear_content(self):
        """
        Remove all child elements except the ``<w:rPr>`` element if present.
        """
        content_child_elms = self[1:] if self.rPr is not None else self[:]
        for child in content_child_elms:
            self.remove(child)

    @property
    def style(self):
        """
        String contained in w:val attribute of <w:rStyle> grandchild, or
        |None| if that element is not present.
        """
        rPr = self.rPr
        if rPr is None:
            return None
        return rPr.style

    @style.setter
    def style(self, style):
        """
        Set the character style of this <w:r> element to *style*. If *style*
        is None, remove the style element.
        """
        rPr = self.get_or_add_rPr()
        rPr.style = style

    @property
    def text(self):
        """
        A string representing the textual content of this run, with content
        child elements like ``<w:tab/>`` translated to their Python
        equivalent.
        """
        text = ''
<<<<<<< HEAD
        if CT_FldChar.numOfNestedFldChar > 0:
            for child in self:
                if child.tag == qn('w:fldChar'):
                    if child.fldCharType == 'begin':
                        CT_FldChar.numOfNestedFldChar += 1
                    else:
                        # `w:fldChar` stores instruction text from `w:fldCharType='begin'`
                        # to `w:fldCharType='separate'` if 'separate' exists, if not then
                        # until `w:fldCharType='end'`.
                        CT_FldChar.numOfNestedFldChar -= 1
        else:
            for child in self:
                if child.tag == qn('w:t'):
                    t_text = child.text
                    text += t_text if t_text is not None else ''
                elif child.tag == qn('w:tab'):
                    text += '\t'
                elif child.tag in (qn('w:br'), qn('w:cr')):
                    text += '\n'
                elif child.tag == qn('w:fldChar'):
                    if child.fldCharType == 'begin':
                        CT_FldChar.numOfNestedFldChar += 1
=======
        for child in self:
            if child.tag == qn('w:t'):
                t_text = child.text
                text += t_text if t_text is not None else ''
            elif child.tag == qn('w:tab'):
                text += '\t'
            elif child.tag == qn('w:br'):
                text += '\n'
            elif child.tag == qn('w:cr'):
                text += '\r'
            elif child.tag == qn('w:noBreakHyphen'):
                # if noBreakHyphen is in the same run as instrText then
                # it is part of fldChar and should be ingored since
                # it represents part of hidden text
                has_instr_text = False
                for _ in self.iterchildren(tag=qn('w:instrText')):
                    has_instr_text = True
                    break
                if not has_instr_text:
                    text += '-'
            elif child.tag == qn('w:sym'):
                text += child.readSymbol
>>>>>>> f63193d7
        return text

    @text.setter
    def text(self, text):
        self.clear_content()
        _RunContentAppender.append_to_run_from_text(self, text)


class CT_Text(BaseOxmlElement):
    """
    ``<w:t>`` element, containing a sequence of characters within a run.
    """

class CT_FldChar(BaseOxmlElement):
    """
    ``<w:fldChr>`` element, containing properties related to field.
    """
    fldCharType = RequiredAttribute('w:fldCharType', ST_String)
    fldData = ZeroOrOne('w:fldData')
    ffData = ZeroOrOne('w:ffData')
    numberingChange = ZeroOrOne('w:numberingChange')
    # used to count/determent nested complex field characters tag `w:fldChar`
    numOfNestedFldChar = 0

class _RunContentAppender(object):
    """
    Service object that knows how to translate a Python string into run
    content elements appended to a specified ``<w:r>`` element. Contiguous
    sequences of regular characters are appended in a single ``<w:t>``
    element. Each tab character ('\t') causes a ``<w:tab/>`` element to be
    appended. Likewise a newline or carriage return character ('\n', '\r')
    causes a ``<w:cr>`` element to be appended.
    """
    def __init__(self, r):
        self._r = r
        self._bfr = []

    @classmethod
    def append_to_run_from_text(cls, r, text):
        """
        Create a "one-shot" ``_RunContentAppender`` instance and use it to
        append the run content elements corresponding to *text* to the
        ``<w:r>`` element *r*.
        """
        appender = cls(r)
        appender.add_text(text)

    def add_text(self, text):
        """
        Append the run content elements corresponding to *text* to the
        ``<w:r>`` element of this instance.
        """
        for char in text:
            self.add_char(char)
        self.flush()

    def add_char(self, char):
        """
        Process the next character of input through the translation finite
        state maching (FSM). There are two possible states, buffer pending
        and not pending, but those are hidden behind the ``.flush()`` method
        which must be called at the end of text to ensure any pending
        ``<w:t>`` element is written.
        """
        if char == '\t':
            self.flush()
            self._r.add_tab()
        elif char == '\n':
            self.flush()
            self._r.add_br()
        elif char == '\r':
            self.flush()
            self._r.add_cr()
        else:
            self._bfr.append(char)

    def flush(self):
        text = ''.join(self._bfr)
        if text:
            self._r.add_t(text)
        del self._bfr[:]<|MERGE_RESOLUTION|>--- conflicted
+++ resolved
@@ -101,7 +101,6 @@
         equivalent.
         """
         text = ''
-<<<<<<< HEAD
         if CT_FldChar.numOfNestedFldChar > 0:
             for child in self:
                 if child.tag == qn('w:fldChar'):
@@ -119,35 +118,17 @@
                     text += t_text if t_text is not None else ''
                 elif child.tag == qn('w:tab'):
                     text += '\t'
-                elif child.tag in (qn('w:br'), qn('w:cr')):
+                elif child.tag == qn('w:br'):
                     text += '\n'
+                elif child.tag == qn('w:cr'):
+                    text += '\r'
+                elif child.tag == qn('w:noBreakHyphen'):
+                    text += '-'
+                elif child.tag == qn('w:sym'):
+                    text += child.readSymbol
                 elif child.tag == qn('w:fldChar'):
                     if child.fldCharType == 'begin':
                         CT_FldChar.numOfNestedFldChar += 1
-=======
-        for child in self:
-            if child.tag == qn('w:t'):
-                t_text = child.text
-                text += t_text if t_text is not None else ''
-            elif child.tag == qn('w:tab'):
-                text += '\t'
-            elif child.tag == qn('w:br'):
-                text += '\n'
-            elif child.tag == qn('w:cr'):
-                text += '\r'
-            elif child.tag == qn('w:noBreakHyphen'):
-                # if noBreakHyphen is in the same run as instrText then
-                # it is part of fldChar and should be ingored since
-                # it represents part of hidden text
-                has_instr_text = False
-                for _ in self.iterchildren(tag=qn('w:instrText')):
-                    has_instr_text = True
-                    break
-                if not has_instr_text:
-                    text += '-'
-            elif child.tag == qn('w:sym'):
-                text += child.readSymbol
->>>>>>> f63193d7
         return text
 
     @text.setter
