# encoding: utf-8

"""
Custom element classes related to text runs (CT_R).
"""

from docx.oxml.exceptions import HiddenTextTC
from ..ns import qn
from ..simpletypes import ST_BrClear, ST_BrType
from ..xmlchemy import (
    BaseOxmlElement, OptionalAttribute, ZeroOrMore, ZeroOrOne
)


class CT_Br(BaseOxmlElement):
    """
    ``<w:br>`` element, indicating a line, page, or column break in a run.
    """
    type = OptionalAttribute('w:type', ST_BrType)
    clear = OptionalAttribute('w:clear', ST_BrClear)


class CT_Cr(BaseOxmlElement):
    """
    ``<w:cr>`` element, indicating carriage return in a run.
    """
    type = OptionalAttribute('w:type', ST_BrType)
    clear = OptionalAttribute('w:clear', ST_BrClear)


class CT_R(BaseOxmlElement):
    """
    ``<w:r>`` element, containing the properties and text for a run.
    """
    bookmarkStart = ZeroOrMore("w:bookmarkStart", successors=('w:t', 'w:rPr', 'w:br', 'w:cr', 'w:tab', 'w:drawing'))
    rPr = ZeroOrOne('w:rPr')
    t = ZeroOrMore('w:t')
    br = ZeroOrMore('w:br')
    cr = ZeroOrMore('w:cr')
    tab = ZeroOrMore('w:tab')
    drawing = ZeroOrMore('w:drawing')
<<<<<<< HEAD
    fldChar = ZeroOrMore('w:fldChar')
    instrText = ZeroOrMore('w:instrText')
=======
    bookmarkEnd = ZeroOrMore("w:bookmarkEnd")
    fldChar = ZeroOrMore('w:fldChar')
    instrText = ZeroOrMore('w:instrText')
    sym = ZeroOrMore('w:sym')
>>>>>>> b20f2148

    def _insert_rPr(self, rPr):
        self.insert(0, rPr)
        return rPr

    def add_t(self, text):
        """
        Return a newly added ``<w:t>`` element containing *text*.
        """
        t = self._add_t(text=text)
        if len(text.strip()) < len(text):
            t.set(qn('xml:space'), 'preserve')
        return t

    def add_drawing(self, inline_or_anchor):
        """
        Return a newly appended ``CT_Drawing`` (``<w:drawing>``) child
        element having *inline_or_anchor* as its child.
        """
        drawing = self._add_drawing()
        drawing.append(inline_or_anchor)
        return drawing

    def clear_content(self):
        """
        Remove all child elements except the ``<w:rPr>`` element if present.
        """
        content_child_elms = self[1:] if self.rPr is not None else self[:]
        for child in content_child_elms:
            self.remove(child)

    @property
    def style(self):
        """
        String contained in w:val attribute of <w:rStyle> grandchild, or
        |None| if that element is not present.
        """
        rPr = self.rPr
        if rPr is None:
            return None
        return rPr.style

    @style.setter
    def style(self, style):
        """
        Set the character style of this <w:r> element to *style*. If *style*
        is None, remove the style element.
        """
        rPr = self.get_or_add_rPr()
        rPr.style = style

    @property
    def text(self):
        """
        A string representing the textual content of this run, with content
        child elements like ``<w:tab/>`` translated to their Python
        equivalent.
        """
        text = ''
        for child in self:
            if child.tag == qn('w:t'):
                t_text = child.text
                text += t_text if t_text is not None else ''
            elif child.tag == qn('w:tab'):
                text += '\t'
            elif child.tag == qn('w:br'):
                text += '\n'
<<<<<<< HEAD
            elif child.tag == qn('w:instrText'):
                if child.text.lower().startswith(('tc \\l1 "', 'tc \\l2 "', 'tc \\l3 "', 'tc \\l4 "')):
                    #paragraph form this run continues with `hidden text` for Table content
                    raise HiddenTextTC(text)
=======
            elif child.tag == qn('w:cr'):
                text += '\r'
            elif child.tag == qn('w:noBreakHyphen'):
                text += '-'
            elif child.tag == qn('w:sym'):
                text += child.readSymbol
>>>>>>> b20f2148
        return text

    @text.setter
    def text(self, text):
        self.clear_content()
        _RunContentAppender.append_to_run_from_text(self, text)


class CT_Text(BaseOxmlElement):
    """
    ``<w:t>`` element, containing a sequence of characters within a run.
    """

class CT_FldChar(BaseOxmlElement):
    """
    ``<w:fldChr>`` element, containing properties related to field.
    """
    fldData = ZeroOrOne('w:fldData')
    ffData = ZeroOrOne('w:ffData')
    numberingChange = ZeroOrOne('w:numberingChange')

class _RunContentAppender(object):
    """
    Service object that knows how to translate a Python string into run
    content elements appended to a specified ``<w:r>`` element. Contiguous
    sequences of regular characters are appended in a single ``<w:t>``
    element. Each tab character ('\t') causes a ``<w:tab/>`` element to be
    appended. Likewise a newline or carriage return character ('\n', '\r')
    causes a ``<w:cr>`` element to be appended.
    """
    def __init__(self, r):
        self._r = r
        self._bfr = []

    @classmethod
    def append_to_run_from_text(cls, r, text):
        """
        Create a "one-shot" ``_RunContentAppender`` instance and use it to
        append the run content elements corresponding to *text* to the
        ``<w:r>`` element *r*.
        """
        appender = cls(r)
        appender.add_text(text)

    def add_text(self, text):
        """
        Append the run content elements corresponding to *text* to the
        ``<w:r>`` element of this instance.
        """
        for char in text:
            self.add_char(char)
        self.flush()

    def add_char(self, char):
        """
        Process the next character of input through the translation finite
        state maching (FSM). There are two possible states, buffer pending
        and not pending, but those are hidden behind the ``.flush()`` method
        which must be called at the end of text to ensure any pending
        ``<w:t>`` element is written.
        """
        if char == '\t':
            self.flush()
            self._r.add_tab()
        elif char == '\n':
            self.flush()
            self._r.add_br()
        elif char == '\r':
            self.flush()
            self._r.add_cr()
        else:
            self._bfr.append(char)

    def flush(self):
        text = ''.join(self._bfr)
        if text:
            self._r.add_t(text)
        del self._bfr[:]<|MERGE_RESOLUTION|>--- conflicted
+++ resolved
@@ -39,15 +39,10 @@
     cr = ZeroOrMore('w:cr')
     tab = ZeroOrMore('w:tab')
     drawing = ZeroOrMore('w:drawing')
-<<<<<<< HEAD
-    fldChar = ZeroOrMore('w:fldChar')
-    instrText = ZeroOrMore('w:instrText')
-=======
     bookmarkEnd = ZeroOrMore("w:bookmarkEnd")
     fldChar = ZeroOrMore('w:fldChar')
     instrText = ZeroOrMore('w:instrText')
     sym = ZeroOrMore('w:sym')
->>>>>>> b20f2148
 
     def _insert_rPr(self, rPr):
         self.insert(0, rPr)
@@ -115,19 +110,16 @@
                 text += '\t'
             elif child.tag == qn('w:br'):
                 text += '\n'
-<<<<<<< HEAD
             elif child.tag == qn('w:instrText'):
                 if child.text.lower().startswith(('tc \\l1 "', 'tc \\l2 "', 'tc \\l3 "', 'tc \\l4 "')):
                     #paragraph form this run continues with `hidden text` for Table content
                     raise HiddenTextTC(text)
-=======
             elif child.tag == qn('w:cr'):
                 text += '\r'
             elif child.tag == qn('w:noBreakHyphen'):
                 text += '-'
             elif child.tag == qn('w:sym'):
                 text += child.readSymbol
->>>>>>> b20f2148
         return text
 
     @text.setter
