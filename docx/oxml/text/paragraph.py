# encoding: utf-8

"""
Custom element classes related to paragraphs (CT_P).
"""
from ..ns import qn
from ..sdts import CT_SdtBase
from ..xmlchemy import BaseOxmlElement, OxmlElement, ZeroOrMore, ZeroOrOne


class CT_P(BaseOxmlElement):
    """
    ``<w:p>`` element, containing the properties, text for a paragraph and content controls.
    """
    sdt = ZeroOrMore('w:sdt', CT_SdtBase)
    bookmarkStart = ZeroOrMore('w:bookmarkStart', successors=('w:pPr', 'w:r',))
    pPr = ZeroOrOne('w:pPr', successors=('w:bookmarkEnd',))
    r = ZeroOrMore('w:r', successors=('w:bookmarkEnd',))
    bookmarkEnd = ZeroOrMore('w:bookmarkEnd')

    def _insert_pPr(self, pPr):
        self.insert(0, pPr)
        return pPr

    def add_p_before(self):
        """
        Return a new ``<w:p>`` element inserted directly prior to this one.
        """
        new_p = OxmlElement('w:p')
        self.addprevious(new_p)
        return new_p

    @property
    def alignment(self):
        """
        The value of the ``<w:jc>`` grandchild element or |None| if not
        present.
        """
        pPr = self.pPr
        if pPr is None:
            return None
        return pPr.jc_val

    @alignment.setter
    def alignment(self, value):
        pPr = self.get_or_add_pPr()
        pPr.jc_val = value

    def clear_content(self):
        """
        Remove all child elements, except the ``<w:pPr>`` element if present.
        """
        for child in self[:]:
            if child.tag == qn('w:pPr'):
                continue
            self.remove(child)

<<<<<<< HEAD
    @property
    def footnote_reference_ids(self):
        """
        Return all footnote reference ids (``<w:footnoteReference>``) form the paragraph,
        or |None| if not present.
        """
        footnote_ids = []
        for run in self.r_lst:
            new_footnote_ids = run.footnote_reference_ids
            if new_footnote_ids:
                footnote_ids.extend(new_footnote_ids)
        if footnote_ids == []:
            footnote_ids = None
        return footnote_ids
=======
    def lvl_from_para_props(self, numbering_el):
        """
        Returns ``<w:lvl>`` numbering level paragraph formatting for the current paragraph using
        numbering linked via the direct paragraph formatting.
        """
        return numbering_el.get_lvl_from_props(self)

    def lvl_from_style_props(self, numbering_el, styles_cache):
        """
        Returns ``<w:lvl>`` numbering level paragraph formatting for the current paragraph using
        numbering linked via the paragraph style formatting.
        """
        return numbering_el.get_lvl_from_props(self, styles_cache)

    def number(self, numbering_el, styles_cache):
        """
        Returns numbering part of the paragraph if any, else returns None.
        """
        return numbering_el.get_num_for_p(self, styles_cache)
>>>>>>> f63193d7

    def set_sectPr(self, sectPr):
        """
        Unconditionally replace or add *sectPr* as a grandchild in the
        correct sequence.
        """
        pPr = self.get_or_add_pPr()
        pPr._remove_sectPr()
        pPr._insert_sectPr(sectPr)

    def set_li_lvl(self, numbering_el, styles_el, prev_el, ilvl):
        """
        Sets list indentation level for this paragraph.
        """
        numbering_el.set_li_lvl(self, styles_el, prev_el, ilvl)

    @property
    def style(self):
        """
        String contained in w:val attribute of ./w:pPr/w:pStyle grandchild,
        or |None| if not present.
        """
        pPr = self.pPr
        if pPr is None:
            return None
        return pPr.style

    @style.setter
    def style(self, style):
        pPr = self.get_or_add_pPr()
        pPr.style = style

    def iter_r_lst_recursive(self):
        """
        Override xmlchemy generated list of runs to include runs from
        hyperlinks and content controls.
        """

        def get_runs(elem):
            for child in elem:
                if child.tag == qn('w:r'):
                    yield child
                elif child.tag in (qn('w:hyperlink'), qn('w:sdt'), qn('w:sdtContent'), qn('w:smartTag'),):
                    yield from get_runs(child)
        yield from get_runs(self)<|MERGE_RESOLUTION|>--- conflicted
+++ resolved
@@ -55,7 +55,6 @@
                 continue
             self.remove(child)
 
-<<<<<<< HEAD
     @property
     def footnote_reference_ids(self):
         """
@@ -70,7 +69,7 @@
         if footnote_ids == []:
             footnote_ids = None
         return footnote_ids
-=======
+
     def lvl_from_para_props(self, numbering_el):
         """
         Returns ``<w:lvl>`` numbering level paragraph formatting for the current paragraph using
@@ -90,7 +89,6 @@
         Returns numbering part of the paragraph if any, else returns None.
         """
         return numbering_el.get_num_for_p(self, styles_cache)
->>>>>>> f63193d7
 
     def set_sectPr(self, sectPr):
         """
