--- conflicted
+++ resolved
@@ -91,22 +91,6 @@
         else:
             ind.firstLine = value
 
-<<<<<<< HEAD
-    def get_numPr(self, styles_cache):
-        """
-        Returns ``numPr`` for paragraph if any, otherwise returns related
-        paragraph style ``numPr`` if exists or ``None`` otherwise.
-        """
-        if self.numPr is not None:
-            return self.numPr
-        else:
-            try:
-                return styles_cache[self.pStyle.val].pPr.numPr
-            except (KeyError, AttributeError):
-                return None
-
-=======
->>>>>>> 93209f2b
     @property
     def ind_left(self):
         """
