--- conflicted
+++ resolved
@@ -274,7 +274,7 @@
 register_element_cls('w:cr', CT_Cr)
 register_element_cls('w:r',  CT_R)
 register_element_cls('w:t',  CT_Text)
-<<<<<<< HEAD
+register_element_cls('w:fldChr', CT_FldChar)
 
 from .footnote import (
     CT_FtnEnd,
@@ -284,9 +284,6 @@
 register_element_cls('w:footnoteReference',  CT_FtnEdnRef)
 register_element_cls('w:footnote',           CT_FtnEnd)
 register_element_cls('w:footnotes',          CT_Footnotes)
-=======
-register_element_cls('w:fldChr', CT_FldChar)
 
 from .text.symbol import CT_Sym
-register_element_cls('w:sym', CT_Sym)
->>>>>>> f63193d7
+register_element_cls('w:sym', CT_Sym)