--- conflicted
+++ resolved
@@ -207,11 +207,6 @@
 register_element_cls('w:bookmarkStart', CT_BookmarkStart)
 register_element_cls('w:bookmarkEnd', CT_BookmarkEnd)
 
-<<<<<<< HEAD
-from .text.font import (
-    CT_Color, CT_Fonts, CT_Highlight, CT_HpsMeasure, CT_RPr, CT_Underline,
-    CT_VerticalAlignRun
-=======
 from .text.font import (  # noqa
     CT_Color,
     CT_Fonts,
@@ -220,7 +215,6 @@
     CT_RPr,
     CT_Underline,
     CT_VerticalAlignRun,
->>>>>>> 1ce3e2d7
 )
 register_element_cls('w:b',          CT_OnOff)
 register_element_cls('w:bCs',        CT_OnOff)
@@ -274,11 +268,7 @@
 register_element_cls('w:tabs',            CT_TabStops)
 register_element_cls('w:widowControl',    CT_OnOff)
 
-<<<<<<< HEAD
 from .text.run import CT_Br, CT_Cr, CT_R, CT_Text, CT_FldChar
-=======
-from .text.run import CT_Br, CT_Cr, CT_R, CT_Text
->>>>>>> 1ce3e2d7
 register_element_cls('w:br', CT_Br)
 register_element_cls('w:cr', CT_Cr)
 register_element_cls('w:r',  CT_R)
