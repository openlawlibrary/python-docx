--- conflicted
+++ resolved
@@ -269,20 +269,12 @@
 register_element_cls('w:tabs',            CT_TabStops)
 register_element_cls('w:widowControl',    CT_OnOff)
 
-<<<<<<< HEAD
-from .text.run import CT_Br, CT_R, CT_Text, CT_FldChar
-=======
 from .text.run import CT_Br, CT_Cr, CT_R, CT_Text, CT_FldChar
->>>>>>> b20f2148
 register_element_cls('w:br', CT_Br)
 register_element_cls('w:cr', CT_Cr)
 register_element_cls('w:r',  CT_R)
 register_element_cls('w:t',  CT_Text)
-<<<<<<< HEAD
 register_element_cls('w:fldChr', CT_FldChar)
-=======
-register_element_cls('w:fldChr', CT_FldChar)
 
 from .text.symbol import CT_Sym
-register_element_cls('w:sym', CT_Sym)
->>>>>>> b20f2148
+register_element_cls('w:sym', CT_Sym)