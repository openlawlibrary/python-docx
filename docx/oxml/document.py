# encoding: utf-8

"""
Custom element classes that correspond to the document part, e.g.
<w:document>.
"""

from .xmlchemy import BaseOxmlElement, ZeroOrOne, ZeroOrMore
from .ns import qn, nsmap


class CT_Document(BaseOxmlElement):
    """
    ``<w:document>`` element, the root element of a document.xml file.
    """
    body = ZeroOrOne('w:body')

    @property
    def sectPr_lst(self):
        """
        Return a list containing a reference to each ``<w:sectPr>`` element
        in the document, in the order encountered.
        """
        return self.xpath('.//w:sectPr')


class CT_Body(BaseOxmlElement):
    """
    ``<w:body>``, the container element for the main document story in
    ``document.xml``.
    """
<<<<<<< HEAD
    bookmarkStart = ZeroOrMore("w:bookmarkStart", successors=("w:sectPr",))
    bookmarkEnd = ZeroOrMore("w:bookmarkEnd", successors=("w:sectPr",))
=======
    sdt = ZeroOrMore('w:sdt', successors=('w:p',))
>>>>>>> a5ebf9ef
    p = ZeroOrMore('w:p', successors=('w:sectPr',))
    tbl = ZeroOrMore('w:tbl', successors=('w:sectPr',))
    sectPr = ZeroOrOne('w:sectPr', successors=())

    def add_section_break(self):
        """
        Return the current ``<w:sectPr>`` element after adding a clone of it
        in a new ``<w:p>`` element appended to the block content elements.
        Note that the "current" ``<w:sectPr>`` will always be the sentinel
        sectPr in this case since we're always working at the end of the
        block content.
        """
        sentinel_sectPr = self.get_or_add_sectPr()
        cloned_sectPr = sentinel_sectPr.clone()
        p = self.add_p()
        p.set_sectPr(cloned_sectPr)
        return sentinel_sectPr

    def clear_content(self):
        """
        Remove all content child elements from this <w:body> element. Leave
        the <w:sectPr> element if it is present.
        """
        if self.sectPr is not None:
            content_elms = self[:-1]
        else:
            content_elms = self[:]
        for content_elm in content_elms:
            self.remove(content_elm)

    def iter_sdts(self):
        for sdt in self.sdt_lst:
            yield sdt, sdt.name

    def iter_sdts_all(self):
        for sdt in self.iterdescendants('{%s}sdt' % nsmap['w']):
            yield sdt, sdt.name<|MERGE_RESOLUTION|>--- conflicted
+++ resolved
@@ -29,12 +29,9 @@
     ``<w:body>``, the container element for the main document story in
     ``document.xml``.
     """
-<<<<<<< HEAD
     bookmarkStart = ZeroOrMore("w:bookmarkStart", successors=("w:sectPr",))
     bookmarkEnd = ZeroOrMore("w:bookmarkEnd", successors=("w:sectPr",))
-=======
     sdt = ZeroOrMore('w:sdt', successors=('w:p',))
->>>>>>> a5ebf9ef
     p = ZeroOrMore('w:p', successors=('w:sectPr',))
     tbl = ZeroOrMore('w:tbl', successors=('w:sectPr',))
     sectPr = ZeroOrOne('w:sectPr', successors=())
