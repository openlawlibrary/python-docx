--- conflicted
+++ resolved
@@ -147,11 +147,7 @@
         """
         Gets the formatting based on current paragraph indentation level.
         """
-<<<<<<< HEAD
-        numPr = p.pPr.get_numPr(p.pPr, styles_cache)
-=======
         numPr = p.pPr.get_numPr(styles_cache)
->>>>>>> 5da770cf
         ilvl, numId = numPr.ilvl, numPr.numId.val
         ilvl = ilvl.val if ilvl is not None else 0
         abstractNum_el = self.get_abstractNum(numId)
@@ -161,11 +157,7 @@
         """
         Returns list item for the given paragraph.
         """
-<<<<<<< HEAD
-        numPr = p.pPr.get_numPr(p.pPr, styles_cache)
-=======
         numPr = p.pPr.get_numPr(styles_cache)
->>>>>>> 5da770cf
         ilvl, numId = numPr.ilvl, numPr.numId.val
         ilvl = ilvl.val if ilvl is not None else 0
         abstractNum_el = self.get_abstractNum(numId)
@@ -176,11 +168,7 @@
 
         for pp in p.itersiblings(preceding=True):
             try:
-<<<<<<< HEAD
-                pp_numPr = pp.pPr.get_numPr(pp.pPr, styles_cache)
-=======
                 pp_numPr = pp.pPr.get_numPr(styles_cache)
->>>>>>> 5da770cf
                 pp_ilvl, pp_numId = pp_numPr.ilvl, pp_numPr.numId.val
                 pp_ilvl = pp_ilvl.val if pp_ilvl is not None else 0
                 if pp_numId == 0:
@@ -237,11 +225,7 @@
                 prev_p.pPr.numPr.numId is None):
             if ilvl is None:
                 ilvl = 0
-<<<<<<< HEAD
-            numPr = para_el.pPr.get_numPr(para_el.pPr, styles)
-=======
             numPr = para_el.pPr.get_numPr(styles)
->>>>>>> 5da770cf
             numId = numPr.numId.val
             num_el = self.num_having_numId(numId)
             anum = num_el.abstractNumId.val
