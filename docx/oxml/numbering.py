# encoding: utf-8

"""
Custom element classes related to the numbering part
"""
import re
from roman import toRoman

from .text.parfmt import CT_PPr
from . import OxmlElement
from .shared import CT_DecimalNumber
from .simpletypes import ST_DecimalNumber
from .xmlchemy import (
    BaseOxmlElement, OneAndOnlyOne, RequiredAttribute, ZeroOrMore, ZeroOrOne
)
from .ns import nsmap


class CT_Num(BaseOxmlElement):
    """
    ``<w:num>`` element, which represents a concrete list definition
    instance, having a required child <w:abstractNumId> that references an
    abstract numbering definition that defines most of the formatting details.
    """
    abstractNumId = OneAndOnlyOne('w:abstractNumId')
    lvlOverride = ZeroOrMore('w:lvlOverride')
    numId = RequiredAttribute('w:numId', ST_DecimalNumber)

    def add_lvlOverride(self, ilvl):
        """
        Return a newly added CT_NumLvl (<w:lvlOverride>) element having its
        ``ilvl`` attribute set to *ilvl*.
        """
        return self._add_lvlOverride(ilvl=ilvl)

    @classmethod
    def new(cls, num_id, abstractNum_id):
        """
        Return a new ``<w:num>`` element having numId of *num_id* and having
        a ``<w:abstractNumId>`` child with val attribute set to
        *abstractNum_id*.
        """
        num = OxmlElement('w:num')
        num.numId = num_id
        abstractNumId = CT_DecimalNumber.new(
            'w:abstractNumId', abstractNum_id
        )
        num.append(abstractNumId)
        return num


class CT_NumLvl(BaseOxmlElement):
    """
    ``<w:lvlOverride>`` element, which identifies a level in a list
    definition to override with settings it contains.
    """
    startOverride = ZeroOrOne('w:startOverride', successors=('w:lvl',))
    ilvl = RequiredAttribute('w:ilvl', ST_DecimalNumber)

    def add_startOverride(self, val):
        """
        Return a newly added CT_DecimalNumber element having tagname
        ``w:startOverride`` and ``val`` attribute set to *val*.
        """
        return self._add_startOverride(val=val)


class CT_NumPr(BaseOxmlElement):
    """
    A ``<w:numPr>`` element, a container for numbering properties applied to
    a paragraph.
    """
    ilvl = ZeroOrOne('w:ilvl', successors=(
        'w:numId', 'w:numberingChange', 'w:ins'
    ))
    numId = ZeroOrOne('w:numId', successors=('w:numberingChange', 'w:ins'))

    # @ilvl.setter
    # def _set_ilvl(self, val):
    #     """
    #     Get or add a <w:ilvl> child and set its ``w:val`` attribute to *val*.
    #     """
    #     ilvl = self.get_or_add_ilvl()
    #     ilvl.val = val

    # @numId.setter
    # def numId(self, val):
    #     """
    #     Get or add a <w:numId> child and set its ``w:val`` attribute to
    #     *val*.
    #     """
    #     numId = self.get_or_add_numId()
    #     numId.val = val


class CT_Numbering(BaseOxmlElement):
    """
    ``<w:numbering>`` element, the root element of a numbering part, i.e.
    numbering.xml
    """
    abstractNum = ZeroOrMore('w:abstractNum', successors=('w:num', 'w:numIdMacAtCleanup'))
    num = ZeroOrMore('w:num', successors=('w:numIdMacAtCleanup',))

    fmt_map = {
        'lowerLetter': lambda num: chr(num + 96),
        'decimal': lambda num: num,
        'upperLetter': lambda num: chr(num + 64),
        'lowerRoman': lambda num: toRoman(num).lower(),
        'none': lambda num: '',
    }

    # xpath_options = {
    #     True: {'single': 'count(w:lvl)=1 and ', 'level': 0},
    #     False: {'single': '', 'level': level},
    # }

    def add_num(self, abstractNum_id):
        """
        Return a newly added CT_Num (<w:num>) element referencing the
        abstract numbering definition identified by *abstractNum_id*.
        """
        next_num_id = self._next_numId
        num = CT_Num.new(next_num_id, abstractNum_id)
        return self._insert_num(num)

    def get_abstractNum(self, numId):
        """
        Returns |CT_AbstractNum| instance with corresponding
        paragraph ``pPr.numPr.numId`` if any
        """
        try:
            num_el = self.num_having_numId(numId)
        except KeyError:
            return None

        abstractNum_id = num_el.abstractNumId.val

        for el in self.abstractNum_lst:
            if el.abstractNumId == abstractNum_id:
                return el

    def get_lvl_for_p(self, p, styles_cache):
        """
        Gets the formatting based on current paragraph indentation level.
        """
        numPr = p.pPr.get_numPr(p.pPr.pStyle.val, styles_cache)
        ilvl, numId = numPr.ilvl, numPr.numId.val
        ilvl = ilvl.val if ilvl is not None else 0
        abstractNum_el = self.get_abstractNum(numId)
        return abstractNum_el.get_lvl(ilvl)

    def get_num_for_p(self, p, styles_cache):
        """
        Returns list item for the given paragraph.
        """
        numPr = p.pPr.get_numPr(p.pPr.pStyle.val, styles_cache)
        ilvl, numId = numPr.ilvl, numPr.numId.val
        ilvl = ilvl.val if ilvl is not None else 0
        abstractNum_el = self.get_abstractNum(numId)
        if abstractNum_el is None:
            return None
        lvl_el = abstractNum_el.get_lvl(ilvl)
        p_num = int(lvl_el.start.get('{%s}val' % nsmap['w']))

        for pp in p.itersiblings(preceding=True):
            try:
                pp_numPr = pp.pPr.get_numPr(pp.pPr.pStyle.val, styles_cache)
                pp_ilvl, pp_numId = pp_numPr.ilvl, pp_numPr.numId.val
                pp_ilvl = pp_ilvl.val if pp_ilvl is not None else 0
                if pp_numId == 0:
                    continue
                if ilvl > pp_ilvl:
                    break
                if (pp_ilvl, pp_numId) == (ilvl, numId):
                    p_num += 1
            except (KeyError, AttributeError):
                continue
        try:
            p_num = self.fmt_map[lvl_el.numFmt.get('{%s}val' % nsmap['w'])](p_num)
        except KeyError:
            return None

        lvlText = lvl_el.lvlText.get('{%s}val' % nsmap['w'])
        return re.sub(r'%(\d)', str(p_num), lvlText, 1) + lvl_el.suffix

    def num_having_numId(self, numId):
        """
        Return the ``<w:num>`` child element having ``numId`` attribute
        matching *numId*.
        """
        xpath = './w:num[@w:numId="%d"]' % numId
        try:
            return self.xpath(xpath)[0]
        except IndexError:
            raise KeyError('no <w:num> element with numId %d' % numId)

    @property
    def _next_numId(self):
        """
        The first ``numId`` unused by a ``<w:num>`` element, starting at
        1 and filling any gaps in numbering between existing ``<w:num>``
        elements.
        """
        numId_strs = self.xpath('./w:num/@w:numId')
        num_ids = [int(numId_str) for numId_str in numId_strs]
        for num in range(1, len(num_ids)+2):
            if num not in num_ids:
                break
        return num

<<<<<<< HEAD
=======
    def set_li_indent(self, para_el, styles, prev_p, ilvl):
        """
        Sets paragraph list item indentation.
        """
        if (prev_p is None or
                prev_p.pPr is None or
                prev_p.pPr.numPr is None or
                prev_p.pPr.numPr.numId is None):
            if ilvl is None:
                ilvl = 0
            numPr = para_el.pPr.get_numPr(para_el.pPr.pStyle.val, styles)
            numId = numPr.numId.val
            num_el = self.num_having_numId(numId)
            anum = num_el.abstractNumId.val
            num = self.add_num(anum)
            num.add_lvlOverride(ilvl=ilvl).add_startOverride(1)
            num = num.numId
        else:
            if ilvl is None:
                ilvl = prev_p.pPr.numPr.ilvl.val
            num = prev_p.pPr.numPr.numId.val
        para_el.get_or_add_pPr().get_or_add_numPr().get_or_add_numId().val = num
        para_el.get_or_add_pPr().get_or_add_numPr().get_or_add_ilvl().val = ilvl
>>>>>>> 3ac34106

class CT_AbstractNum(BaseOxmlElement):
    """
    ``<w:abstractNum>`` element, contains definitions for numbering part.
    """
    abstractNumId = RequiredAttribute('w:abstractNumId', ST_DecimalNumber)
    lvl = ZeroOrMore('w:lvl')

    def get_lvl(self, ilvl):
        """
        Returns |CT_Lvl| instance with corresponding ``ilvl`` if any
        """
        for el in self.lvl_lst:
            if el.ilvl == ilvl:
                return el


class CT_Lvl(BaseOxmlElement):
    """
    ``<w:lvl>`` element located within ``<w:abstractNum>`` describing
    list item formatting
    """
    ilvl = RequiredAttribute('w:ilvl', ST_DecimalNumber)
    start = ZeroOrOne('w:start', CT_DecimalNumber)
    pPr = ZeroOrOne('w:pPr', CT_PPr)
    numFmt = ZeroOrOne('w:numFmt')
    lvlText = ZeroOrOne('w:lvlText')
    suff = ZeroOrOne('w:suff')

    @property
    def suffix(self):
        if self.suff is not None:
            if self.suff.get('{%s}val' % nsmap['w']) == 'space':
                return ' '
            else:
                return ''
        else:
            return '\t'<|MERGE_RESOLUTION|>--- conflicted
+++ resolved
@@ -208,8 +208,6 @@
                 break
         return num
 
-<<<<<<< HEAD
-=======
     def set_li_indent(self, para_el, styles, prev_p, ilvl):
         """
         Sets paragraph list item indentation.
@@ -233,7 +231,6 @@
             num = prev_p.pPr.numPr.numId.val
         para_el.get_or_add_pPr().get_or_add_numPr().get_or_add_numId().val = num
         para_el.get_or_add_pPr().get_or_add_numPr().get_or_add_ilvl().val = ilvl
->>>>>>> 3ac34106
 
 class CT_AbstractNum(BaseOxmlElement):
     """
