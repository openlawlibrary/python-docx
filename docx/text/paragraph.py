# encoding: utf-8

"""
Paragraph-related proxy types.
"""

from __future__ import (
    absolute_import, division, print_function, unicode_literals
)

<<<<<<< HEAD
import copy
import math
from ..enum.style import WD_STYLE_TYPE
from .parfmt import ParagraphFormat
from .run import Run
from ..shared import Parented, Length, lazyproperty, Inches, cache, bust_cache
from ..oxml.ns import nsmap
from docx.bookmark import BookmarkParent
=======
import os
import pathlib
from ..enum.style import WD_STYLE_TYPE
from .parfmt import ParagraphFormat
from .run import Run
from ..shared import Parented
from docx.parts.image import ImagePart
>>>>>>> afea5095


# Decorator for all text changing functions used to invalidate text cache.
text_changing = bust_cache(('text', 'run_text'))


class Paragraph(Parented, BookmarkParent):
    """
    Proxy object wrapping ``<w:p>`` element.
    """

    def __init__(self, p, parent):
        super(Paragraph, self).__init__(parent)
        self._p = self._element = p
        self._number = None
        self._lvl = None
        self._cache = {}

    def add_run(self, text=None, style=None):
        """
        Append a run to this paragraph containing *text* and having character
        style identified by style ID *style*. *text* can contain tab
        (``\\t``) characters, which are converted to the appropriate XML form
        for a tab. *text* can also include newline (``\\n``) or carriage
        return (``\\r``) characters, each of which is converted to a line
        break.
        """
        r = self._p.add_r()
        run = Run(r, self)
        if text:
            run.text = text
        if style:
            run.style = style
        return run

    def add_field(self, instrText=None):
        """
        Adds new field `w:fldChar` to run. Pass `instrText` to specify
        filed instruction.
        """
        self.add_run().add_fldChar()
        if instrText:
            self.add_run().add_instrText(instrText)
        self.add_run().add_fldChar(fldCharType='end')

    @property
    def alignment(self):
        """
        A member of the :ref:`WdParagraphAlignment` enumeration specifying
        the justification setting for this paragraph. A value of |None|
        indicates the paragraph has no directly-applied alignment value and
        will inherit its alignment value from its style hierarchy. Assigning
        |None| to this property removes any directly-applied alignment value.
        """
        return self._p.alignment

    @alignment.setter
    def alignment(self, value):
        self._p.alignment = value

    def clear(self):
        """
        Return this same paragraph after removing all its content.
        Paragraph-level formatting, such as style, is preserved.
        """
        self._p.clear_content()
        return self

    def insert_paragraph_before(self, text=None, style=None, ilvl=None):
        """
        Return a newly created paragraph, inserted directly before this
        paragraph. If *text* is supplied, the new paragraph contains that
        text in a single run. If *style* is provided, that style is assigned
        to the new paragraph.
        """
        paragraph = self._insert_paragraph_before()
        if text:
            paragraph.add_run(text)
        if style is not None:
            paragraph.style = style
        if ilvl is not None:
            paragraph.set_li_lvl(self.part.styles, self, ilvl)
        return paragraph

    def split(self, *positions):
        """Splits paragraph at given positions keeping formatting.

        Original unsplitted runs are retained. Original paragraph is kept but
        the next runs are deleted. New paragraphs are created to follow with
        the rest of the runs. Split is done in-place, i.e. this paragraph will
        be replaced by splitted ones.

        Returns: new splitted paragraphs.

        """
        positions = list(positions)
        for p in positions:
            assert 0 < p < len(self.text)
        paras = []
        splitpos = positions.pop(0)
        curpos = 0
        runidx = 0
        curpara = self
        self._cache = {}
        prevtextlen = 0
        while runidx < len(curpara.runs):
            run = curpara.runs[runidx]
            endpos = curpos + len(run.text)
            if curpos <= splitpos < endpos:
                run_split_pos = splitpos - curpos
                lrun, _ = run.split(run_split_pos)
                idx_cor = 0 if lrun is None else 1
                next_para = curpara.clone()
                for crunidx, crun in enumerate(curpara.runs):
                    if crunidx >= runidx + idx_cor:
                        crun._r.getparent().remove(crun._r)
                for crunidx, crun in enumerate(next_para.runs):
                    if crunidx < runidx + idx_cor:
                        crun._r.getparent().remove(crun._r)
                curpara._p.addnext(next_para._p)
                paras.append(curpara)
                if not positions:
                    break
                curpos = splitpos
                splitpos = positions.pop(0)
                prevtextlen += len(curpara.text)
                curpara = next_para
                runidx = 0
            else:
                runidx += 1
                curpos = endpos

        paras.append(next_para)
        return paras

    def remove(self):
        """Removes this paragraph from its container."""
        self._p.getparent().remove(self._p)

    @text_changing
    def remove_text(self, start=0, end=-1):
        """Removes part of text retaining runs and styling."""

        if end == -1:
            end = len(self.text)
        assert end > start and end <= len(self.text)

        # Check a special case
        # where both start and end fall in a single run.
        runstart = 0
        for run in self.runs:
            runend = runstart + len(run.text)
            if runstart <= start and end <= runend:
                run.text = run.text[:(start-runstart)] \
                           + run.text[(end-runstart):]
                if not run.text:
                    run._r.getparent().remove(run._r)
                return self
            runstart = runend

        # We are removing text spanning multiple runs.
        runstart = 0
        runidx = 0
        while runidx < len(self.runs) and end > start:
            run = self.runs[runidx]
            runend = runstart + len(run.text)
            to_del = None
            if start <= runstart and runend <= end:
                to_del = run
            else:
                if runstart <= start < runend:
                    _, to_del = run.split(start - runstart)
                if runstart < end <= runend:
                    if to_del:
                        run = to_del
                        split_pos = end - start
                        runidx += 1
                    else:
                        split_pos = end - runstart
                    to_del, _ = run.split(split_pos)
                else:
                    runidx += 1
            if to_del:
                runstart = runend - len(to_del.text)
                end -= len(to_del.text)
                to_del._r.getparent().remove(to_del._r)
            else:
                runstart = runend
        return self

    @property
    def number(self):
        """
        Gets the list item number with trailing space, if paragraph is part of the numbered
        list, otherwise returns None.
        """
        if self._number is None:
            try:
                self._number = self._p.number(self.part.numbering_part._element,
                                              self.part.cached_styles)
                return self._number
            except (AttributeError, NotImplementedError):
                return None
        else:
            return self._number

    @number.setter
    def number(self, new_number):
        self._number = new_number

    @property
    def lvl(self):
        """
        Gets the `lvl` element based on the indentation index.
        """
        if self._lvl is None:
            try:
                self._lvl = self._p.lvl(self.part.numbering_part._element, self.part.cached_styles)
                return self._lvl
            except (AttributeError, NotImplementedError):
                return None
        else:
            return self._lvl

    @property
    def numbering_format(self):
        """
        Returns |ParagraphFormat| object based on the formatting for the given
        level of the numbered list.
        """
        return ParagraphFormat(self.lvl) if self.lvl is not None else None

    @property
    def paragraph_format(self):
        """
        The |ParagraphFormat| object providing access to the formatting
        properties for this paragraph, such as line spacing and indentation.
        """
        return ParagraphFormat(self._element)

    @property
    def runs(self):
        """
        Sequence of |Run| instances corresponding to the <w:r> elements in
        this paragraph.
        """
        return [Run(r, self) for r in self._p.iter_r_lst_recursive()]

    @property
    def bookmark_starts(self):
        return self._element.bookmarkStart_lst

    @property
    def bookmark_ends(self):
        return self._element.bookmarkEnd_lst

    @property
    @cache
    def style(self):
        """
        Read/Write. |_ParagraphStyle| object representing the style assigned
        to this paragraph. If no explicit style is assigned to this
        paragraph, its value is the default paragraph style for the document.
        A paragraph style name can be assigned in lieu of a paragraph style
        object. Assigning |None| removes any applied style, making its
        effective value the default paragraph style for the document.
        """
        style_id = self._p.style
        return self.part.get_style(style_id, WD_STYLE_TYPE.PARAGRAPH)

    @style.setter
    def style(self, style_or_name):
        style_id = self.part.get_style_id(
            style_or_name, WD_STYLE_TYPE.PARAGRAPH
        )
        self._p.style = style_id
        self._cache = {}

    def set_li_lvl(self, styles, prev, ilvl):
        """
        Sets list indentation level for this paragraph. If ``prev`` is not specified
        it starts a new list. ``ilvl`` specifies indentation level. Default
        indentation level is 0.
        """
        prev_el = prev._element if prev else None
        _ilvl = 0 if ilvl is None else ilvl
        self._p.set_li_lvl(self.part.numbering_part._element,
                           self.part.cached_styles, prev_el, _ilvl)

    @property
    @cache
    def run_text(self):
        if self.runs:
            return ''.join(r.text for r in self.runs)
        else:
            return ''

    def set_li_lvl(self, styles, prev, ilvl):
        """
        Sets list indentation level for this paragraph. If ``prev`` is not specified
        it starts a new list. ``ilvl`` specifies indentation level. Default
        indentation level is 0.
        """
        prev_el = prev._element if prev else None
        _ilvl = 0 if ilvl is None else ilvl
        self._p.set_li_lvl(self.part.numbering_part._element,
                              self.part.cached_styles, prev_el, _ilvl)

    @property
    @cache
    def text(self):
        """
        String formed by concatenating the text of each run in the paragraph.
        Tabs and line breaks in the XML are mapped to ``\\t`` and ``\\n``
        characters respectively.

        Assigning text to this property causes all existing paragraph content
        to be replaced with a single run containing the assigned text.
        A ``\\t`` character in the text is mapped to a ``<w:tab/>`` element
        and each ``\\n`` or ``\\r`` character is mapped to a line break.
        Paragraph-level formatting, such as style, is preserved. All
        run-level formatting, such as bold or italic, is removed.
        """
        para_num = self.number
        return (para_num if para_num is not None else '') + self.run_text

    @text.setter
    @text_changing
    def text(self, text):
        self.clear()
        self.add_run(text)

    @text_changing
    def replace_char(self, oldch, newch):
        """
        Replaces all occurences of oldch character with newch.
        """
        for run in self.runs:
            run.text = run.text.replace(oldch, newch)
        return self

    @text_changing
    def replace_chars(self, *replacement_pairs):
        """
        *replacement_pairs is tuples of (oldch, newch)

        Replaces all occurances of each replacement pair's oldch with the newch.
        """
        for run in self.runs:
            new_text = run.text
            for oldch, newch in replacement_pairs:
                new_text = new_text.replace(oldch, newch)
            run.text = new_text
        return self

    @text_changing
    def insert_text(self, position, new_text):
        """
        Inserts text at a given position.
        """
        runend = 0
        runstart = 0
        for run in self.runs:
            runstart = runend
            runend += len(run.text)
            if runend >= position:
                run.text = run.text[:(position-runstart)] \
                           + new_text + run.text[(position-runstart):]
                break
        return self

    @text_changing
    def replace_text(self, old_text, new_text):
        """
        Replace all occurences of old_text with new_text. Keep runs formatting.
        old_text can span multiple runs.
        new_text is added to the run where old_text starts.
        """
        assert new_text
        assert old_text
        startpos = 0
        while startpos < len(self.text):
            try:
                old_start = startpos + self.text[startpos:].index(old_text)
                startpos = old_start + len(old_text)
            except ValueError:
                break

            self.remove_text(start=old_start, end=startpos)\
                .insert_text(old_start, new_text)
        return self

    @text_changing
    def lstrip(self, chars=None):
        """
        Left strip paragraph text.
        """
        while self.runs:
            run = self.runs[0]
            run.text = run.text.lstrip(chars)
            if not run.text:
                run._r.getparent().remove(run._r)
            else:
                break
        return self

    @text_changing
    def rstrip(self, chars=None):
        """
        Right strip paragraph text.
        """
        while self.runs:
            run = self.runs[len(self.runs) - 1]
            run.text = run.text.rstrip(chars)
            if not run.text:
                run._r.getparent().remove(run._r)
            else:
                break
        return self

    @text_changing
    def strip(self, chars=None):
        """
        Strips paragraph text.
        """
        return self.lstrip(chars).rstrip(chars)

    @property
    def sdts(self):
        """
        Returns list of inline content controls for this paragraph.
        """
        from ..sdt import SdtBase
        return [SdtBase(sdt, self) for sdt in self._element.sdt_lst]

    def _insert_paragraph_before(self):
        """
        Return a newly created paragraph, inserted directly before this
        paragraph.
        """
        p = self._p.add_p_before()
        return Paragraph(p, self._parent)

<<<<<<< HEAD
    @property
    def norm_left_indent(self):
        """
        Returns left indentation ``i`` by unifying different approaches for paragraph
        indentation like: tab characters, tab stops ``ts``, and first line indentation ``fli``.
        It takes into account user parameters ``u_*``, and inherited style parameters ``s_*``,
        where ``*`` is param name. Default tab stop ``DEFAULT_TAB_STOP`` has (.5 Inches) val.
        """

        def get_attr_with_style(obj, attr_name):
            """
            Return the first non-None attribute following the style hierarchy.
            """
            attr = getattr(obj.paragraph_format, attr_name, None)
            if attr is not None:
                return attr

            new_obj = getattr(obj, 'style', None)
            if new_obj is not None:
                return get_attr_with_style(new_obj, attr_name)

            new_obj = getattr(obj, 'base_style', None)
            if new_obj is not None:
                return get_attr_with_style(new_obj, attr_name)

            # If the attribute is not defined we end-up here and return
            # zero
            return Length(0)

        def get_tabstops(para):
            """
            Build tab-stop list from elements found following the style hierarchy.
            `clear` tab-stops lower in the hierarchy remove tab-stops from upper in
            the hierarchy.
            """
            tabstops = []

            def _inner_get_tabstops(obj):
                nonlocal tabstops
                if obj is None:
                    return
                if hasattr(obj, 'base_style'):
                    _inner_get_tabstops(obj.base_style)
                elif hasattr(obj, 'style'):
                    _inner_get_tabstops(obj.style)

                obj = obj.paragraph_format

                tabstops.extend([round(ts.position.inches, 2) for ts in obj.tab_stops])
                clear_t_stops = [round(ts.position.inches, 2)
                                 for ts in obj.tab_stops
                                 if ts._element.attrib['{%s}val' % nsmap['w']] == 'clear']
                tabstops = [ts for ts in tabstops if ts not in clear_t_stops]

            _inner_get_tabstops(para)
            return tabstops

        # Get explicitly set indentation
        first_line_indent = self.paragraph_format.first_line_indent
        if first_line_indent is not None:
            first_line_indent = round(first_line_indent.inches, 2)
        left_indent = self.paragraph_format.left_indent
        if left_indent is not None:
            left_indent = round(left_indent.inches, 2)

        if self.numbering_format:
            indent = first_line_indent if first_line_indent is not None \
                 else self.numbering_format.first_line_indent.inches
            indent += left_indent if left_indent is not None \
                else self.numbering_format.left_indent.inches
        else:
            # If para is not numbered we shall calculate using tabs and tab stops
            DEFAULT_TAB_STOP = 0.5
            tab_count = 0

            # Calculate the base first line indent and para left indent.
            left_indent = left_indent or round(get_attr_with_style(self, 'left_indent').inches, 2)
            indent = first_line_indent = \
                (first_line_indent
                 or round(get_attr_with_style(self, 'first_line_indent').inches, 2)) + left_indent

            # Find out the number of tabs at the beginning of the paragraph.
            tab_count = len(self.text) - len(self.text.lstrip('\t'))

            if tab_count:

                # Get tab stops but only those to the right of first line indent as the previous
                # don't affect the indentation.
                tab_stops = [ts for ts in get_tabstops(self) if ts > first_line_indent]

                # If the first line indent is left of the paragraph indent, first tab will tab to
                # the paragraph indent.
                if first_line_indent < left_indent:
                    tab_stops.append(left_indent)

                # Eliminate duplicates and sort.
                tab_stops = list(sorted(set(tab_stops)))

                if len(tab_stops) >= tab_count:
                    # We have enough tab stops to cover all tab chars.
                    if tab_stops:
                        indent = tab_stops[tab_count - 1]

                else:
                    if tab_stops:
                        indent = tab_stops[-1]
                        tab_count -= len(tab_stops)

                    # It's easier to calculate in whole tab stop indents instead of inches
                    indent *= (1 / DEFAULT_TAB_STOP)

                    # Let's round up to the first tab char indent. If already rounded add one.
                    tab_count -= 1
                    indent = math.ceil(indent) if not indent.is_integer() else indent + 1

                    # The remaining tab chars just adds whole indents.
                    indent += tab_count

                    # Scale back to inches
                    indent /= (1 / DEFAULT_TAB_STOP)

        return Inches(indent)

    def __repr__(self):
        text_stripped = self.text.strip()
        text = text_stripped[:20]
        if len(text_stripped) > len(text):
            text += '...'
        if not text:
            text = "EMPTY PARAGRAPH"
        text = '<p:"{}{}">'.format(
            "{} ".format(str(self.num))
            if hasattr(self, 'num') and self.num else '', text)
        return text

    def clone(self):
        """
        Cloning by selective deep copying.
        """
        c = copy.deepcopy(self)
        c._parent = self._parent
        c._cache = {}
        return c

    def __getstate__(self):
        state = dict(self.__dict__)
        state.pop('_parent', None)
        return state

    def __setstate__(self, state):
        self.__dict__ = state
=======
>>>>>>> afea5095

    @lazyproperty
    def image_parts(self):
        """
        Return all image parts related to this paragraph.
        """
<<<<<<< HEAD
        drawings = []
        for r in self.runs:
            if r._element.drawing_lst:
                drawings.extend(r._element.drawing_lst)
        blips = [drawing.xpath(".//*[local-name() = 'blip']")[0]
                 for drawing in drawings]
        rIds = [b.embed for b in blips]
        doc = self.part.document
        parts = [doc.part.related_parts[rId] for rId in rIds]
=======
        doc = self.part.document
        drawings = []
        parts = []

        for r in self.runs:
            if r._element.drawing_lst:
                drawings.extend(r._element.drawing_lst)

        blips = [drawing.xpath(".//*[local-name() = 'blip']")[0]
                 for drawing in drawings]


        for b in blips:
            if b.link:
                rel = doc.part.rels[b.link]
                target_ref = pathlib.Path(rel.target_ref)
                doc_path = pathlib.Path(doc.part.package.path)
                os.chdir(doc_path.parents[0])
                rel_path = ''

                for path_part in reversed(target_ref.parts):
                    rel_path = pathlib.Path(path_part, rel_path)
                    try:
                        with open(rel_path, 'rb') as img:
                            img_type = f'image/{target_ref.suffix.strip(".")}'
                            parts.append(ImagePart(None, img_type, img.read()))
                            break
                    except FileNotFoundError:
                        pass
            elif b.embed:
                parts.append(doc.part.related_parts[b.embed])

>>>>>>> afea5095
        return parts<|MERGE_RESOLUTION|>--- conflicted
+++ resolved
@@ -8,24 +8,17 @@
     absolute_import, division, print_function, unicode_literals
 )
 
-<<<<<<< HEAD
 import copy
 import math
+import os
+import pathlib
 from ..enum.style import WD_STYLE_TYPE
 from .parfmt import ParagraphFormat
 from .run import Run
 from ..shared import Parented, Length, lazyproperty, Inches, cache, bust_cache
 from ..oxml.ns import nsmap
 from docx.bookmark import BookmarkParent
-=======
-import os
-import pathlib
-from ..enum.style import WD_STYLE_TYPE
-from .parfmt import ParagraphFormat
-from .run import Run
-from ..shared import Parented
 from docx.parts.image import ImagePart
->>>>>>> afea5095
 
 
 # Decorator for all text changing functions used to invalidate text cache.
@@ -469,7 +462,6 @@
         p = self._p.add_p_before()
         return Paragraph(p, self._parent)
 
-<<<<<<< HEAD
     @property
     def norm_left_indent(self):
         """
@@ -621,25 +613,12 @@
 
     def __setstate__(self, state):
         self.__dict__ = state
-=======
->>>>>>> afea5095
 
     @lazyproperty
     def image_parts(self):
         """
         Return all image parts related to this paragraph.
         """
-<<<<<<< HEAD
-        drawings = []
-        for r in self.runs:
-            if r._element.drawing_lst:
-                drawings.extend(r._element.drawing_lst)
-        blips = [drawing.xpath(".//*[local-name() = 'blip']")[0]
-                 for drawing in drawings]
-        rIds = [b.embed for b in blips]
-        doc = self.part.document
-        parts = [doc.part.related_parts[rId] for rId in rIds]
-=======
         doc = self.part.document
         drawings = []
         parts = []
@@ -672,5 +651,4 @@
             elif b.embed:
                 parts.append(doc.part.related_parts[b.embed])
 
->>>>>>> afea5095
         return parts