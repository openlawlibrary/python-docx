# encoding: utf-8

"""
Paragraph-related proxy types.
"""

from __future__ import (
    absolute_import, division, print_function, unicode_literals
)

import copy
import math
import os
import pathlib
from ..enum.style import WD_STYLE_TYPE
from .parfmt import ParagraphFormat
from .run import Run
<<<<<<< HEAD
from ..shared import Parented
=======
from ..shared import Parented, Length, lazyproperty, Inches, cache, bust_cache
from ..oxml.ns import nsmap
from docx.bookmark import BookmarkParent
from docx.parts.image import ImagePart
>>>>>>> f63193d7


# Decorator for all text changing functions used to invalidate text cache.
text_changing = bust_cache(('text', 'run_text'))


class Paragraph(Parented, BookmarkParent):
    """
    Proxy object wrapping ``<w:p>`` element.
    """

    def __init__(self, p, parent):
        super(Paragraph, self).__init__(parent)
        self._p = self._element = p
        self._number = None
        self._cache = {}
        self._lvl_from_para_props = None
        self._lvl_from_style_props = None

    def add_run(self, text=None, style=None):
        """
        Append a run to this paragraph containing *text* and having character
        style identified by style ID *style*. *text* can contain tab
        (``\\t``) characters, which are converted to the appropriate XML form
        for a tab. *text* can also include newline (``\\n``) or carriage
        return (``\\r``) characters, each of which is converted to a line
        break.
        """
        r = self._p.add_r()
        run = Run(r, self)
        if text:
            run.text = text
        if style:
            run.style = style
        return run

    def add_field(self, instrText=None):
        """
        Adds new field `w:fldChar` to run. Pass `instrText` to specify
        filed instruction.
        """
        self.add_run().add_fldChar()
        if instrText:
            self.add_run().add_instrText(instrText)
        self.add_run().add_fldChar(fldCharType='end')

    def add_sdt(self, tag_name, text='', alias_name='', temporary='false',
                placeholder_txt=None, style='Normal', bold=False, italic=False):
        """
        Adds new Structured Document Type ``w:sdt`` (Plain Text Content Control) field to the Paragraph element.
        """
        # TODO: Add support for SdtType and locked property
        from docx.sdt import SdtBase

        def apply_run_formatting(rPr, style='Normal', bold=False, italic=False, underline=False):
            if style != 'Normal':
                rStyle = rPr._add_rStyle()
                rStyle.set('{%s}val' % nsmap['w'], style)
            if bold:
                rPr._add_b()
                rPr._add_bCs()
            if italic:
                rPr._add_i()
            # TODO: impl underline

        def set_std_placeholder_text(r, text=None):
            rPr = r._add_rPr()
            rStyle = rPr._add_rStyle()
            rStyle.set('{%s}val' % nsmap['w'], 'PlaceholderText')
            rPr._add_b()
            rPr._add_bCs()
            t = r._add_t()
            placeholder_txt = text or 'Click or tap here to enter text'
            t.text = placeholder_txt
            active_placeholder = sdtPr._add_active_placeholder()
            active_placeholder.set('{%s}val' % nsmap['w'], 'true')


        sdt = self._p._new_sdt()

        sdtPr = sdt._add_sdtPr()
        alias_name = alias_name or tag_name

        # set styling on sdt lvl
        rPr = sdtPr.get_or_add_rPr()
        apply_run_formatting(rPr, style, bold, italic)

        sdtPr.name = tag_name
        sdtPr.alias_val = alias_name
        sdtPr.temp_val = temporary

        sdtContent = sdt._add_sdtContent()

        r = sdtContent._add_r()
        if not text:
            set_std_placeholder_text(r, placeholder_txt)
        else:
            # set styling on content lvl
            rPr = r.get_or_add_rPr()
            apply_run_formatting(rPr, style, bold, italic)

            t = r._add_t()
            t.text = text

        self._p.append(sdt)
        return SdtBase(sdt, self)

    @property
    def alignment(self):
        """
        A member of the :ref:`WdParagraphAlignment` enumeration specifying
        the justification setting for this paragraph. A value of |None|
        indicates the paragraph has no directly-applied alignment value and
        will inherit its alignment value from its style hierarchy. Assigning
        |None| to this property removes any directly-applied alignment value.
        """
        return self._p.alignment

    @alignment.setter
    def alignment(self, value):
        self._p.alignment = value

    def clear(self):
        """
        Return this same paragraph after removing all its content.
        Paragraph-level formatting, such as style, is preserved.
        """
        self._p.clear_content()
        return self

    def insert_paragraph_before(self, text=None, style=None, ilvl=None):
        """
        Return a newly created paragraph, inserted directly before this
        paragraph. If *text* is supplied, the new paragraph contains that
        text in a single run. If *style* is provided, that style is assigned
        to the new paragraph.
        """
        paragraph = self._insert_paragraph_before()
        if text:
            paragraph.add_run(text)
        if style is not None:
            paragraph.style = style
        if ilvl is not None:
            paragraph.set_li_lvl(self.part.styles, self, ilvl)
        return paragraph

    def split(self, *positions):
        """Splits paragraph at given positions keeping formatting.

        Original unsplitted runs are retained. Original paragraph is kept but
        the next runs are deleted. New paragraphs are created to follow with
        the rest of the runs. Split is done in-place, i.e. this paragraph will
        be replaced by splitted ones.

        Returns: new splitted paragraphs.

        """
        positions = list(positions)
        for p in positions:
            assert 0 < p < len(self.text)
        paras = []
        splitpos = positions.pop(0)
        curpos = 0
        runidx = 0
        curpara = self
        self._cache = {}
        prevtextlen = 0
        while runidx < len(curpara.runs):
            run = curpara.runs[runidx]
            endpos = curpos + len(run.text)
            if curpos <= splitpos < endpos:
                run_split_pos = splitpos - curpos
                lrun, _ = run.split(run_split_pos)
                idx_cor = 0 if lrun is None else 1
                next_para = curpara.clone()
                for crunidx, crun in enumerate(curpara.runs):
                    if crunidx >= runidx + idx_cor:
                        crun._r.getparent().remove(crun._r)
                for crunidx, crun in enumerate(next_para.runs):
                    if crunidx < runidx + idx_cor:
                        crun._r.getparent().remove(crun._r)
                curpara._p.addnext(next_para._p)
                paras.append(curpara)
                if not positions:
                    break
                curpos = splitpos
                splitpos = positions.pop(0)
                prevtextlen += len(curpara.text)
                curpara = next_para
                runidx = 0
            else:
                runidx += 1
                curpos = endpos

        paras.append(next_para)
        return paras

    def remove(self):
        """Removes this paragraph from its container."""
        self._p.getparent().remove(self._p)

    @text_changing
    def remove_text(self, start=0, end=-1):
        """Removes part of text retaining runs and styling."""

        if end == -1:
            end = len(self.text)
        assert end > start and end <= len(self.text)

        # Check a special case
        # where both start and end fall in a single run.
        runstart = 0
        for run in self.runs:
            runend = runstart + len(run.text)
            if runstart <= start and end <= runend:
                run.text = run.text[:(start-runstart)] \
                           + run.text[(end-runstart):]
                if not run.text:
                    run._r.getparent().remove(run._r)
                return self
            runstart = runend

        # We are removing text spanning multiple runs.
        runstart = 0
        runidx = 0
        while runidx < len(self.runs) and end > start:
            run = self.runs[runidx]
            runend = runstart + len(run.text)
            to_del = None
            if start <= runstart and runend <= end:
                to_del = run
            else:
                if runstart <= start < runend:
                    _, to_del = run.split(start - runstart)
                if runstart < end <= runend:
                    if to_del:
                        run = to_del
                        split_pos = end - start
                        runidx += 1
                    else:
                        split_pos = end - runstart
                    to_del, _ = run.split(split_pos)
                else:
                    runidx += 1
            if to_del:
                runstart = runend - len(to_del.text)
                end -= len(to_del.text)
                to_del._r.getparent().remove(to_del._r)
            else:
                runstart = runend
        return self

    @property
    def number(self):
        """
        Gets the list item number with trailing space, if paragraph is part of the numbered
        list, otherwise returns None.
        """
        if self._number is None:
            try:
                self._number = self._p.number(self.part.numbering_part._element,
                                              self.part.cached_styles)
                return self._number
            except (AttributeError, NotImplementedError):
                return None
        else:
            return self._number

    @number.setter
    def number(self, new_number):
        self._number = new_number

    @property
    def lvl_from_para_props(self):
        """
        Returns ``<w:lvl>`` numbering level paragraph formatting for the current paragraph using
        numbering linked via the direct paragraph formatting.
        """
        if self._lvl_from_para_props is None:
            try:
                self._lvl_from_para_props = self._p.lvl_from_para_props(self.part.numbering_part._element)
            except (AttributeError, NotImplementedError):
                return None
        return self._lvl_from_para_props

    @property
    def lvl_from_style_props(self):
        """
        Returns ``<w:lvl>`` numbering level paragraph formatting for the current paragraph using
        numbering linked via the paragraph style formatting.
        """
        if self._lvl_from_style_props is None:
            try:
                self._lvl_from_style_props = self._p.lvl_from_style_props(self.part.numbering_part._element,
                                                                          self.part.cached_styles)
            except (AttributeError, NotImplementedError):
                return None
        return self._lvl_from_style_props

    @property
    def para_numbering_format(self):
        """
        Returns |ParagraphFormat| object based on the formatting for the given
        level of the numbered list from direct formatting. Has a greater priority than style
        numbering format (see ``style_numbering_format``).
        """
        return ParagraphFormat(self.lvl_from_para_props) if self.lvl_from_para_props is not None else None

    @property
    def style_numbering_format(self):
        """
        Returns |ParagraphFormat| object based on the formatting for the given
        level of the numbered list from paragraph styles.
        """
        return ParagraphFormat(self.lvl_from_style_props) if self.lvl_from_style_props is not None else None

    @property
    def paragraph_format(self):
        """
        The |ParagraphFormat| object providing access to the formatting
        properties for this paragraph, such as line spacing and indentation.
        """
        return ParagraphFormat(self._element)

    @property
    def runs(self):
        """
        Sequence of |Run| instances corresponding to the <w:r> elements in
        this paragraph.
        """
        return [Run(r, self) for r in self._p.iter_r_lst_recursive()]

    @property
    def bookmark_starts(self):
        return self._element.bookmarkStart_lst

    @property
    def bookmark_ends(self):
        return self._element.bookmarkEnd_lst

    @property
    @cache
    def style(self):
        """
        Read/Write. |_ParagraphStyle| object representing the style assigned
        to this paragraph. If no explicit style is assigned to this
        paragraph, its value is the default paragraph style for the document.
        A paragraph style name can be assigned in lieu of a paragraph style
        object. Assigning |None| removes any applied style, making its
        effective value the default paragraph style for the document.
        """
        style_id = self._p.style
        return self.part.get_style(style_id, WD_STYLE_TYPE.PARAGRAPH)

    @style.setter
    def style(self, style_or_name):
        style_id = self.part.get_style_id(
            style_or_name, WD_STYLE_TYPE.PARAGRAPH
        )
        self._p.style = style_id
        self._cache = {}

    def set_li_lvl(self, styles, prev, ilvl):
        """
        Sets list indentation level for this paragraph. If ``prev`` is not specified
        it starts a new list. ``ilvl`` specifies indentation level. Default
        indentation level is 0.
        """
        prev_el = prev._element if prev else None
        _ilvl = 0 if ilvl is None else ilvl
        self._p.set_li_lvl(self.part.numbering_part._element,
                           self.part.cached_styles, prev_el, _ilvl)

    @property
    @cache
    def run_text(self):
        if self.runs:
            return ''.join(r.text for r in self.runs)
        else:
            return ''

    def set_li_lvl(self, styles, prev, ilvl):
        """
        Sets list indentation level for this paragraph. If ``prev`` is not specified
        it starts a new list. ``ilvl`` specifies indentation level. Default
        indentation level is 0.
        """
        prev_el = prev._element if prev else None
        _ilvl = 0 if ilvl is None else ilvl
        self._p.set_li_lvl(self.part.numbering_part._element,
                              self.part.cached_styles, prev_el, _ilvl)

    @property
    @cache
    def text(self):
        """
        String formed by concatenating the text of each run in the paragraph.
        Tabs and line breaks in the XML are mapped to ``\\t`` and ``\\n``
        characters respectively.

        Assigning text to this property causes all existing paragraph content
        to be replaced with a single run containing the assigned text.
        A ``\\t`` character in the text is mapped to a ``<w:tab/>`` element
        and each ``\\n`` or ``\\r`` character is mapped to a line break.
        Paragraph-level formatting, such as style, is preserved. All
        run-level formatting, such as bold or italic, is removed.
        """
<<<<<<< HEAD
        text = ''
        for run in self.runs:
            text += run.text
        return text
=======
        para_num = self.number
        return (para_num if para_num is not None else '') + self.run_text
>>>>>>> f63193d7

    @text.setter
    @text_changing
    def text(self, text):
        self.clear()
        self.add_run(text)

    @text_changing
    def replace_char(self, oldch, newch):
        """
        Replaces all occurences of oldch character with newch.
        """
        for run in self.runs:
            run.text = run.text.replace(oldch, newch)
        return self

    @text_changing
    def replace_chars(self, *replacement_pairs):
        """
        *replacement_pairs is tuples of (oldch, newch)

        Replaces all occurances of each replacement pair's oldch with the newch.
        """
        for run in self.runs:
            new_text = run.text
            for oldch, newch in replacement_pairs:
                new_text = new_text.replace(oldch, newch)
            run.text = new_text
        return self

    @text_changing
    def insert_text(self, position, new_text):
        """
        Inserts text at a given position.
        """
        runend = 0
        runstart = 0
        for run in self.runs:
            runstart = runend
            runend += len(run.text)
            if runend >= position:
                run.text = run.text[:(position-runstart)] \
                           + new_text + run.text[(position-runstart):]
                break
        return self

    @text_changing
    def replace_text(self, old_text, new_text):
        """
        Replace all occurences of old_text with new_text. Keep runs formatting.
        old_text can span multiple runs.
        new_text is added to the run where old_text starts.
        """
        assert new_text
        assert old_text
        startpos = 0
        while startpos < len(self.text):
            try:
                old_start = startpos + self.text[startpos:].index(old_text)
                startpos = old_start + len(old_text)
            except ValueError:
                break

            self.remove_text(start=old_start, end=startpos)\
                .insert_text(old_start, new_text)
        return self

    @text_changing
    def lstrip(self, chars=None):
        """
        Left strip paragraph text.
        """
        while self.runs:
            run = self.runs[0]
            run.text = run.text.lstrip(chars)
            if not run.text:
                run._r.getparent().remove(run._r)
            else:
                break
        return self

    @text_changing
    def rstrip(self, chars=None):
        """
        Right strip paragraph text.
        """
        while self.runs:
            run = self.runs[len(self.runs) - 1]
            run.text = run.text.rstrip(chars)
            if not run.text:
                run._r.getparent().remove(run._r)
            else:
                break
        return self

    @text_changing
    def strip(self, chars=None):
        """
        Strips paragraph text.
        """
        return self.lstrip(chars).rstrip(chars)

    @property
    def sdts(self):
        """
        Returns list of inline content controls for this paragraph.
        """
        from ..sdt import SdtBase
        return [SdtBase(sdt, self) for sdt in self._element.sdt_lst]

    def _insert_paragraph_before(self):
        """
        Return a newly created paragraph, inserted directly before this
        paragraph.
        """
        p = self._p.add_p_before()
        return Paragraph(p, self._parent)

    @property
    def norm_left_indent(self):
        """
        Returns left indentation ``i`` by unifying different approaches for paragraph
        indentation like: tab characters, tab stops ``ts``, and first line indentation ``fli``.
        It takes into account user parameters ``u_*``, and inherited style parameters ``s_*``,
        where ``*`` is param name. Default tab stop ``DEFAULT_TAB_STOP`` has (.5 Inches) val.
        """

        def get_base_style_attr(obj, attr_name):
            if getattr(obj, 'base_style', None) is None:
                return Length(0)
            elif getattr(obj.base_style, 'paragraph_format', None) is not None:
                if getattr(obj.base_style.paragraph_format, attr_name, None) is not None:
                    return getattr(obj.base_style.paragraph_format, attr_name)
            return get_base_style_attr(obj.base_style, attr_name)

        def get_tabstops(para):
            """
            Build tab-stop list from elements found following the style hierarchy.
            `clear` tab-stops lower in the hierarchy remove tab-stops from upper in
            the hierarchy.
            """
            tabstops = []

            def _inner_get_tabstops(obj):
                nonlocal tabstops
                if obj is None:
                    return
                if hasattr(obj, 'base_style'):
                    _inner_get_tabstops(obj.base_style)
                elif hasattr(obj, 'style'):
                    _inner_get_tabstops(obj.style)

                obj = obj.paragraph_format

                tabstops.extend([round(ts.position.inches, 2) for ts in obj.tab_stops])
                clear_t_stops = [round(ts.position.inches, 2)
                                 for ts in obj.tab_stops
                                 if ts._element.attrib['{%s}val' % nsmap['w']] == 'clear']
                tabstops = [ts for ts in tabstops if ts not in clear_t_stops]

            _inner_get_tabstops(para)
            return tabstops

        def apply_formatting(source, first_line_indent=None, left_indent=None):
            if source:
                if getattr(source, 'first_line_indent', None) is not None:
                    first_line_indent = getattr(source, 'first_line_indent')
                if getattr(source, 'left_indent', None) is not None:
                    left_indent = getattr(source, 'left_indent')
            return first_line_indent, left_indent

        # Apply paragraph styles by priority (from lowest to highest).
        # Formatting from the base style has the lowest priority.
        first_line_indent = get_base_style_attr(self.style, 'first_line_indent')
        left_indent = get_base_style_attr(self.style, 'left_indent')
        # Next, we apply formatting from numbering properties defined in paragraph style.
        first_line_indent, left_indent = apply_formatting(self.style_numbering_format, first_line_indent, left_indent)
        # Then formatting from paragraph style.
        first_line_indent, left_indent = apply_formatting(self.style.paragraph_format, first_line_indent, left_indent)
        # Next, formatting from numbering properties defined in direct paragraph properties is applied.
        first_line_indent, left_indent = apply_formatting(self.para_numbering_format, first_line_indent, left_indent)
        # Finally, we apply formatting from direct paragraph formatting.
        first_line_indent, left_indent = apply_formatting(self.paragraph_format, first_line_indent, left_indent)

        # Get explicitly set indentation
        if first_line_indent is not None:
            first_line_indent = round(first_line_indent.inches, 2)
        if left_indent is not None:
            left_indent = round(left_indent.inches, 2)

        # If para is not numbered we shall calculate using tabs and tab stops
        DEFAULT_TAB_STOP = 0.5
        tab_count = 0

        # Calculate the base first line indent and para left indent.
        left_indent = left_indent or 0
        indent = first_line_indent = (first_line_indent or 0) + left_indent

        # Find out the number of tabs at the beginning of the paragraph.
        # Ignore regular spaces.
        tab_count = self.text[:len(self.text) - len(self.text.lstrip())].count('\t')

        if tab_count:

            # Get tab stops but only those to the right of first line indent as the previous
            # don't affect the indentation.
            tab_stops = [ts for ts in get_tabstops(self) if ts > first_line_indent]

            # If the first line indent is left of the paragraph indent, first tab will tab to
            # the paragraph indent.
            if first_line_indent < left_indent:
                tab_stops.append(left_indent)

            # Eliminate duplicates and sort.
            tab_stops = list(sorted(set(tab_stops)))

            if len(tab_stops) >= tab_count:
                # We have enough tab stops to cover all tab chars.
                if tab_stops:
                    indent = tab_stops[tab_count - 1]

            else:
                if tab_stops:
                    indent = tab_stops[-1]
                    tab_count -= len(tab_stops)

                # It's easier to calculate in whole tab stop indents instead of inches
                indent *= (1 / DEFAULT_TAB_STOP)

                # Let's round up to the first tab char indent. If already rounded add one.
                tab_count -= 1
                indent = math.ceil(indent) if not indent.is_integer() else indent + 1

                # The remaining tab chars just adds whole indents.
                indent += tab_count

                # Scale back to inches
                indent /= (1 / DEFAULT_TAB_STOP)

        return Inches(indent)

    def __repr__(self):
        text_stripped = self.text.strip()
        text = text_stripped[:20]
        if len(text_stripped) > len(text):
            text += '...'
        if not text:
            text = "EMPTY PARAGRAPH"
        text = '<p:"{}{}">'.format(
            "{} ".format(str(self.num))
            if hasattr(self, 'num') and self.num else '', text)
        return text

    def clone(self):
        """
        Cloning by selective deep copying.
        """
        c = copy.deepcopy(self)
        c._parent = self._parent
        c._cache = {}
        return c

    def __getstate__(self):
        state = dict(self.__dict__)
        state.pop('_parent', None)
        return state

    def __setstate__(self, state):
        self.__dict__ = state

    @lazyproperty
    def image_parts(self):
        """
        Return all image parts related to this paragraph.
        """
        doc = self.part.document
        drawings = []
        parts = []

        for r in self.runs:
            if r._element.drawing_lst:
                drawings.extend(r._element.drawing_lst)

        blips = [drawing.xpath(".//*[local-name() = 'blip']")[0]
                 for drawing in drawings]

        inlines = []
        for drawing in drawings:
            inlines.extend(drawing.iterchildren())

        for b in blips:
            if b.link:
                rel = doc.part.rels[b.link]
                target_ref = pathlib.Path(rel.target_ref)
                doc_path = pathlib.Path(doc.part.package.path)
                os.chdir(doc_path.parents[0])
                rel_path = ''

                for path_part in reversed(target_ref.parts):
                    rel_path = pathlib.Path(path_part, rel_path)
                    try:
                        with open(rel_path, 'rb') as img:
                            img_type = f'image/{target_ref.suffix.strip(".")}'
                            parts.append(ImagePart(None, img_type, img.read()))
                            break
                    except FileNotFoundError:
                        pass
            elif b.embed:
                parts.append(doc.part.related_parts[b.embed])

        for idx, part in enumerate(parts):
            if hasattr(inlines[idx], 'docPr'):
                part._docPr = inlines[idx].docPr

        return parts<|MERGE_RESOLUTION|>--- conflicted
+++ resolved
@@ -15,14 +15,10 @@
 from ..enum.style import WD_STYLE_TYPE
 from .parfmt import ParagraphFormat
 from .run import Run
-<<<<<<< HEAD
-from ..shared import Parented
-=======
 from ..shared import Parented, Length, lazyproperty, Inches, cache, bust_cache
 from ..oxml.ns import nsmap
 from docx.bookmark import BookmarkParent
 from docx.parts.image import ImagePart
->>>>>>> f63193d7
 
 
 # Decorator for all text changing functions used to invalidate text cache.
@@ -430,15 +426,8 @@
         Paragraph-level formatting, such as style, is preserved. All
         run-level formatting, such as bold or italic, is removed.
         """
-<<<<<<< HEAD
-        text = ''
-        for run in self.runs:
-            text += run.text
-        return text
-=======
         para_num = self.number
         return (para_num if para_num is not None else '') + self.run_text
->>>>>>> f63193d7
 
     @text.setter
     @text_changing
