--- conflicted
+++ resolved
@@ -332,7 +332,6 @@
         p = self._p.add_p_before()
         return Paragraph(p, self._parent)
 
-<<<<<<< HEAD
     def __repr__(self):
         text = self.text.strip()[:20]
         if not text:
@@ -354,7 +353,7 @@
 
     def __setstate__(self, state):
         self.__dict__ = state
-=======
+
     @property
     def image_parts(self):
         """
@@ -369,5 +368,4 @@
         rIds = [b.embed for b in blips]
         doc = self.part.document
         parts = [doc.part.related_parts[rId] for rId in rIds]
-        return parts
->>>>>>> 754d086f
+        return parts