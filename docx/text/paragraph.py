--- conflicted
+++ resolved
@@ -17,12 +17,8 @@
 from .run import Run
 from ..shared import Parented, Length, lazyproperty, Inches, cache, bust_cache
 from ..oxml.ns import nsmap
-<<<<<<< HEAD
 from docx.bookmark import BookmarkParent
 from docx.parts.image import ImagePart
-from docx.sdt import SdtType, SdtBase
-=======
->>>>>>> 28c2e48f
 
 
 # Decorator for all text changing functions used to invalidate text cache.
