--- conflicted
+++ resolved
@@ -13,13 +13,9 @@
 from ..enum.style import WD_STYLE_TYPE
 from .parfmt import ParagraphFormat
 from .run import Run
-<<<<<<< HEAD
 from ..shared import Parented, Length, lazyproperty, Inches
 from ..oxml.ns import nsmap
-=======
-from ..shared import Parented
 from docx.bookmark import BookmarkParent
->>>>>>> 9332c3ef
 
 
 class Paragraph(Parented, BookmarkParent):
