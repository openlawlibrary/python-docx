# encoding: utf-8

"""
Paragraph-related proxy types.
"""

from __future__ import (
    absolute_import, division, print_function, unicode_literals
)

import copy
from ..enum.style import WD_STYLE_TYPE
from .parfmt import ParagraphFormat
from .run import Run
from ..shared import Parented, lazyproperty


class Paragraph(Parented):
    """
    Proxy object wrapping ``<w:p>`` element.
    """

    def __init__(self, p, parent):
        super(Paragraph, self).__init__(parent)
        self._p = self._element = p
        self._number = None
        self._lvl = None

    def add_run(self, text=None, style=None):
        """
        Append a run to this paragraph containing *text* and having character
        style identified by style ID *style*. *text* can contain tab
        (``\\t``) characters, which are converted to the appropriate XML form
        for a tab. *text* can also include newline (``\\n``) or carriage
        return (``\\r``) characters, each of which is converted to a line
        break.
        """
        r = self._p.add_r()
        run = Run(r, self)
        if text:
            run.text = text
        if style:
            run.style = style
        return run

    @property
    def alignment(self):
        """
        A member of the :ref:`WdParagraphAlignment` enumeration specifying
        the justification setting for this paragraph. A value of |None|
        indicates the paragraph has no directly-applied alignment value and
        will inherit its alignment value from its style hierarchy. Assigning
        |None| to this property removes any directly-applied alignment value.
        """
        return self._p.alignment

    @alignment.setter
    def alignment(self, value):
        self._p.alignment = value

    def clear(self):
        """
        Return this same paragraph after removing all its content.
        Paragraph-level formatting, such as style, is preserved.
        """
        self._p.clear_content()
        return self

    def insert_paragraph_before(self, text=None, style=None):
        """
        Return a newly created paragraph, inserted directly before this
        paragraph. If *text* is supplied, the new paragraph contains that
        text in a single run. If *style* is provided, that style is assigned
        to the new paragraph.
        """
        paragraph = self._insert_paragraph_before()
        if text:
            paragraph.add_run(text)
        if style is not None:
            paragraph.style = style
        return paragraph

    def split(self, *positions):
        """Splits paragraph at given positions keeping formatting.

        Original unsplitted runs are retained. Original paragraph is kept but
        the next runs are deleted. New paragraphs are created to follow with
        the rest of the runs. Split is done in-place, i.e. this paragraph will
        be replaced by splitted ones.

        Returns: new splitted paragraphs.

        """
        positions = list(positions)
        for p in positions:
            assert 0 < p < len(self.text)
        paras = []
        splitpos = positions.pop(0)
        curpos = 0
        runidx = 0
        curpara = self
        prevtextlen = 0
        while runidx < len(curpara.runs):
            run = curpara.runs[runidx]
            endpos = curpos + len(run.text)
            if curpos <= splitpos < endpos:
                run_split_pos = splitpos - curpos
                lrun, _ = run.split(run_split_pos)
                idx_cor = 0 if lrun is None else 1
                next_para = curpara.clone()
                for crunidx, crun in enumerate(curpara.runs):
                    if crunidx >= runidx + idx_cor:
                        crun._r.getparent().remove(crun._r)
                for crunidx, crun in enumerate(next_para.runs):
                    if crunidx < runidx + idx_cor:
                        crun._r.getparent().remove(crun._r)
                curpara._p.addnext(next_para._p)
                paras.append(curpara)
                if not positions:
                    break
                curpos = splitpos
                splitpos = positions.pop(0)
                prevtextlen += len(curpara.text)
                curpara = next_para
                runidx = 0
            else:
                runidx += 1
                curpos = endpos

        paras.append(next_para)
        return paras

    def remove(self):
        """Removes this paragraph from its container."""
        self._p.getparent().remove(self._p)

    def remove_text(self, start=0, end=-1):
        """Removes part of text retaining runs and styling."""

        if end == -1:
            end = len(self.text)
        assert end > start and end <= len(self.text)

        # Check a special case
        # where both start and end fall in a single run.
        runstart = 0
        for run in self.runs:
            runend = runstart + len(run.text)
            if runstart <= start and end <= runend:
                run.text = run.text[:(start-runstart)] \
                           + run.text[(end-runstart):]
                if not run.text:
                    run._r.getparent().remove(run._r)
                return self
            runstart = runend

        # We are removing text spanning multiple runs.
        runstart = 0
        runidx = 0
        while runidx < len(self.runs) and end > start:
            run = self.runs[runidx]
            runend = runstart + len(run.text)
            to_del = None
            if start <= runstart and runend <= end:
                to_del = run
            else:
                if runstart <= start < runend:
                    _, to_del = run.split(start - runstart)
                if runstart < end <= runend:
                    if to_del:
                        run = to_del
                        split_pos = end - start
                        runidx += 1
                    else:
                        split_pos = end - runstart
                    to_del, _ = run.split(split_pos)
                else:
                    runidx += 1
            if to_del:
                runstart = runend - len(to_del.text)
                end -= len(to_del.text)
                to_del._r.getparent().remove(to_del._r)
            else:
                runstart = runend
        return self

    @property
    def number(self):
        """
        Gets the list item number with trailing space, if paragraph is part of the numbered
        list, otherwise returns None.
        """
        if self._number is None:
            try:
                self._number = self._p.number(self.part.numbering_part._element,
                                              self.part.cached_styles)
                return self._number
            except (AttributeError, NotImplementedError):
                return None
        else:
            return self._number

    @number.setter
    def number(self, new_number):
        self._number = new_number

    @property
    def lvl(self):
        """
        Gets the `lvl` element based on the indentation index.
        """
        if self._lvl is None:
            try:
                self._lvl = self._p.lvl(self.part.numbering_part._element, self.part.cached_styles)
                return self._lvl
            except AttributeError:
                return None
        else:
            return self._lvl

    @property
    def numbering_format(self):
        """
        Returns |ParagraphFormat| object based on the formatting for the given
        level of the numbered list.
        """
        return ParagraphFormat(self.lvl) if self.lvl is not None else None

    @property
    def paragraph_format(self):
        """
        The |ParagraphFormat| object providing access to the formatting
        properties for this paragraph, such as line spacing and indentation.
        """
        return ParagraphFormat(self._element)

    @property
    def runs(self):
        """
        Sequence of |Run| instances corresponding to the <w:r> elements in
        this paragraph.
        """
        return [Run(r, self) for r in self._p.iter_r_lst_recursive()]

    @property
    def bookmark_starts(self):
        return self._element.bookmarkStart_lst

    @property
    def bookmark_ends(self):
        return self._element.bookmarkEnd_lst

    @property
    def style(self):
        """
        Read/Write. |_ParagraphStyle| object representing the style assigned
        to this paragraph. If no explicit style is assigned to this
        paragraph, its value is the default paragraph style for the document.
        A paragraph style name can be assigned in lieu of a paragraph style
        object. Assigning |None| removes any applied style, making its
        effective value the default paragraph style for the document.
        """
        style_id = self._p.style
        return self.part.get_style(style_id, WD_STYLE_TYPE.PARAGRAPH)

    @style.setter
    def style(self, style_or_name):
        style_id = self.part.get_style_id(
            style_or_name, WD_STYLE_TYPE.PARAGRAPH
        )
        self._p.style = style_id

    @property
    def text(self):
        """
        String formed by concatenating the text of each run in the paragraph.
        Tabs and line breaks in the XML are mapped to ``\\t`` and ``\\n``
        characters respectively.

        Assigning text to this property causes all existing paragraph content
        to be replaced with a single run containing the assigned text.
        A ``\\t`` character in the text is mapped to a ``<w:tab/>`` element
        and each ``\\n`` or ``\\r`` character is mapped to a line break.
        Paragraph-level formatting, such as style, is preserved. All
        run-level formatting, such as bold or italic, is removed.
        """
        para_num = self.number
        text = para_num if para_num is not None else ''
        for run in self.runs:
            text += run.text
        return text

    @text.setter
    def text(self, text):
        self.clear()
        self.add_run(text)

    def replace_char(self, oldch, newch):
        """
        Replaces all occurences of oldch character with newch.
        """
        for run in self.runs:
            run.text = run.text.replace(oldch, newch)
        return self

    def insert_text(self, position, new_text):
        """
        Inserts text at a given position.
        """
        runend = 0
        runstart = 0
        for run in self.runs:
            runstart = runend
            runend += len(run.text)
            if runend >= position:
                run.text = run.text[:(position-runstart)] \
                           + new_text + run.text[(position-runstart):]
                break
        return self

    def replace_text(self, old_text, new_text):
        """
        Replace all occurences of old_text with new_text. Keep runs formatting.
        old_text can span multiple runs.
        new_text is added to the run where old_text starts.
        """
        assert new_text
        assert old_text
        startpos = 0
        while startpos < len(self.text):
            try:
                old_start = startpos + self.text[startpos:].index(old_text)
                startpos = old_start + len(old_text)
            except ValueError:
                break

            self.remove_text(start=old_start, end=startpos)\
                .insert_text(old_start, new_text)
        return self

    def lstrip(self, chars=None):
        """
        Left strip paragraph text.
        """
        while self.runs:
            run = self.runs[0]
            run.text = run.text.lstrip(chars)
            if not run.text:
                run._r.getparent().remove(run._r)
            else:
                break
        return self

    def rstrip(self, chars=None):
        """
        Right strip paragraph text.
        """
        while self.runs:
            run = self.runs[len(self.runs) - 1]
            run.text = run.text.rstrip(chars)
            if not run.text:
                run._r.getparent().remove(run._r)
            else:
                break
        return self

    def strip(self, chars=None):
        """
        Strips paragraph text.
        """
        return self.lstrip(chars).rstrip(chars)

    def _insert_paragraph_before(self):
        """
        Return a newly created paragraph, inserted directly before this
        paragraph.
        """
        p = self._p.add_p_before()
        return Paragraph(p, self._parent)

    def __repr__(self):
        text_stripped = self.text.strip()
        text = text_stripped[:20]
        if len(text_stripped) > len(text):
            text += '...'
        if not text:
            text = "EMPTY PARAGRAPH"
<<<<<<< HEAD
        text = '<p:"{}">'.format(text)
        return text

    def clone(self):
        """
        Cloning by selective deep copying.
        """
        c = copy.deepcopy(self)
        c._parent = self._parent
        return c

    def __getstate__(self):
        state = dict(self.__dict__)
        state.pop('_parent', None)
        return state

    def __setstate__(self, state):
        self.__dict__ = state

    @lazyproperty
    def image_parts(self):
        """
        Return all image parts related to this paragraph.
        """
        drawings = []
        for r in self.runs:
            if r._element.drawing_lst:
                drawings.extend(r._element.drawing_lst)
        blips = [drawing.xpath(".//*[local-name() = 'blip']")[0]
                 for drawing in drawings]
        rIds = [b.embed for b in blips]
        doc = self.part.document
        parts = [doc.part.related_parts[rId] for rId in rIds]
        return parts
=======
        text = '<p:"{}{}">'.format(
            "{} ".format(str(self.num))
            if hasattr(self, 'num') and self.num else '', text)
        return text
>>>>>>> 0e95d4a7
<|MERGE_RESOLUTION|>--- conflicted
+++ resolved
@@ -385,8 +385,9 @@
             text += '...'
         if not text:
             text = "EMPTY PARAGRAPH"
-<<<<<<< HEAD
-        text = '<p:"{}">'.format(text)
+        text = '<p:"{}{}">'.format(
+            "{} ".format(str(self.num))
+            if hasattr(self, 'num') and self.num else '', text)
         return text
 
     def clone(self):
@@ -419,10 +420,4 @@
         rIds = [b.embed for b in blips]
         doc = self.part.document
         parts = [doc.part.related_parts[rId] for rId in rIds]
-        return parts
-=======
-        text = '<p:"{}{}">'.format(
-            "{} ".format(str(self.num))
-            if hasattr(self, 'num') and self.num else '', text)
-        return text
->>>>>>> 0e95d4a7
+        return parts