--- conflicted
+++ resolved
@@ -54,7 +54,6 @@
             run.style = style
         return run
 
-<<<<<<< HEAD
     def add_field(self, instrText=None):
         """
         Adds new field `w:fldChar` to run. Pass `instrText` to specify
@@ -65,10 +64,7 @@
             self.add_run().add_instrText(instrText)
         self.add_run().add_fldChar(fldCharType='end')
 
-    def add_sdt(self, tag_name, text='', alias_name='', temporary='false', locked='unlocked',
-=======
     def add_sdt(self, tag_name, text='', alias_name='', temporary='false',
->>>>>>> c7b5f309
                 placeholder_txt=None, style='Normal', bold=False, italic=False):
         """
         Adds new Structured Document Type ``w:sdt`` (Plain Text Content Control) field to the Paragraph element.
