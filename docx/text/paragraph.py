# encoding: utf-8

"""
Paragraph-related proxy types.
"""

from __future__ import (
    absolute_import, division, print_function, unicode_literals
)

import copy
import math
import os
import pathlib
from ..enum.style import WD_STYLE_TYPE
from .parfmt import ParagraphFormat
from .run import Run
from ..shared import Parented, Length, lazyproperty, Inches, cache, bust_cache
from ..oxml.ns import nsmap
from docx.bookmark import BookmarkParent
from docx.parts.image import ImagePart


# Decorator for all text changing functions used to invalidate text cache.
text_changing = bust_cache(('text', 'run_text'))


class Paragraph(Parented, BookmarkParent):
    """
    Proxy object wrapping ``<w:p>`` element.
    """

    def __init__(self, p, parent):
        super(Paragraph, self).__init__(parent)
        self._p = self._element = p
        self._number = None
<<<<<<< HEAD
        self._lvl_from_para_props = None
        self._lvl_from_style_props = None
=======
        self._lvl = None
        self._cache = {}
>>>>>>> 033a5cd6

    def add_run(self, text=None, style=None):
        """
        Append a run to this paragraph containing *text* and having character
        style identified by style ID *style*. *text* can contain tab
        (``\\t``) characters, which are converted to the appropriate XML form
        for a tab. *text* can also include newline (``\\n``) or carriage
        return (``\\r``) characters, each of which is converted to a line
        break.
        """
        r = self._p.add_r()
        run = Run(r, self)
        if text:
            run.text = text
        if style:
            run.style = style
        return run

    def add_field(self, instrText=None):
        """
        Adds new field `w:fldChar` to run. Pass `instrText` to specify
        filed instruction.
        """
        self.add_run().add_fldChar()
        if instrText:
            self.add_run().add_instrText(instrText)
        self.add_run().add_fldChar(fldCharType='end')

    def add_sdt(self, tag_name, text='', alias_name='', temporary='false',
                placeholder_txt=None, style='Normal', bold=False, italic=False):
        """
        Adds new Structured Document Type ``w:sdt`` (Plain Text Content Control) field to the Paragraph element.
        """
        # TODO: Add support for SdtType and locked property
        from docx.sdt import SdtBase

        def apply_run_formatting(rPr, style='Normal', bold=False, italic=False, underline=False):
            if style != 'Normal':
                rStyle = rPr._add_rStyle()
                rStyle.set('{%s}val' % nsmap['w'], style)
            if bold:
                rPr._add_b()
                rPr._add_bCs()
            if italic:
                rPr._add_i()
            # TODO: impl underline

        def set_std_placeholder_text(r, text=None):
            rPr = r._add_rPr()
            rStyle = rPr._add_rStyle()
            rStyle.set('{%s}val' % nsmap['w'], 'PlaceholderText')
            rPr._add_b()
            rPr._add_bCs()
            t = r._add_t()
            placeholder_txt = text or 'Click or tap here to enter text'
            t.text = placeholder_txt
            active_placeholder = sdtPr._add_active_placeholder()
            active_placeholder.set('{%s}val' % nsmap['w'], 'true')


        sdt = self._p._new_sdt()

        sdtPr = sdt._add_sdtPr()
        alias_name = alias_name or tag_name

        # set styling on sdt lvl
        rPr = sdtPr.get_or_add_rPr()
        apply_run_formatting(rPr, style, bold, italic)

        sdtPr.name = tag_name
        sdtPr.alias_val = alias_name
        sdtPr.temp_val = temporary

        sdtContent = sdt._add_sdtContent()

        r = sdtContent._add_r()
        if not text:
            set_std_placeholder_text(r, placeholder_txt)
        else:
            # set styling on content lvl
            rPr = r.get_or_add_rPr()
            apply_run_formatting(rPr, style, bold, italic)

            t = r._add_t()
            t.text = text

        self._p.append(sdt)
        return SdtBase(sdt, self)

    @property
    def alignment(self):
        """
        A member of the :ref:`WdParagraphAlignment` enumeration specifying
        the justification setting for this paragraph. A value of |None|
        indicates the paragraph has no directly-applied alignment value and
        will inherit its alignment value from its style hierarchy. Assigning
        |None| to this property removes any directly-applied alignment value.
        """
        return self._p.alignment

    @alignment.setter
    def alignment(self, value):
        self._p.alignment = value

    def clear(self):
        """
        Return this same paragraph after removing all its content.
        Paragraph-level formatting, such as style, is preserved.
        """
        self._p.clear_content()
        return self

    def insert_paragraph_before(self, text=None, style=None, ilvl=None):
        """
        Return a newly created paragraph, inserted directly before this
        paragraph. If *text* is supplied, the new paragraph contains that
        text in a single run. If *style* is provided, that style is assigned
        to the new paragraph.
        """
        paragraph = self._insert_paragraph_before()
        if text:
            paragraph.add_run(text)
        if style is not None:
            paragraph.style = style
        if ilvl is not None:
            paragraph.set_li_lvl(self.part.styles, self, ilvl)
        return paragraph

    def split(self, *positions):
        """Splits paragraph at given positions keeping formatting.

        Original unsplitted runs are retained. Original paragraph is kept but
        the next runs are deleted. New paragraphs are created to follow with
        the rest of the runs. Split is done in-place, i.e. this paragraph will
        be replaced by splitted ones.

        Returns: new splitted paragraphs.

        """
        positions = list(positions)
        for p in positions:
            assert 0 < p < len(self.text)
        paras = []
        splitpos = positions.pop(0)
        curpos = 0
        runidx = 0
        curpara = self
        self._cache = {}
        prevtextlen = 0
        while runidx < len(curpara.runs):
            run = curpara.runs[runidx]
            endpos = curpos + len(run.text)
            if curpos <= splitpos < endpos:
                run_split_pos = splitpos - curpos
                lrun, _ = run.split(run_split_pos)
                idx_cor = 0 if lrun is None else 1
                next_para = curpara.clone()
                for crunidx, crun in enumerate(curpara.runs):
                    if crunidx >= runidx + idx_cor:
                        crun._r.getparent().remove(crun._r)
                for crunidx, crun in enumerate(next_para.runs):
                    if crunidx < runidx + idx_cor:
                        crun._r.getparent().remove(crun._r)
                curpara._p.addnext(next_para._p)
                paras.append(curpara)
                if not positions:
                    break
                curpos = splitpos
                splitpos = positions.pop(0)
                prevtextlen += len(curpara.text)
                curpara = next_para
                runidx = 0
            else:
                runidx += 1
                curpos = endpos

        paras.append(next_para)
        return paras

    def remove(self):
        """Removes this paragraph from its container."""
        self._p.getparent().remove(self._p)

    @text_changing
    def remove_text(self, start=0, end=-1):
        """Removes part of text retaining runs and styling."""

        if end == -1:
            end = len(self.text)
        assert end > start and end <= len(self.text)

        # Check a special case
        # where both start and end fall in a single run.
        runstart = 0
        for run in self.runs:
            runend = runstart + len(run.text)
            if runstart <= start and end <= runend:
                run.text = run.text[:(start-runstart)] \
                           + run.text[(end-runstart):]
                if not run.text:
                    run._r.getparent().remove(run._r)
                return self
            runstart = runend

        # We are removing text spanning multiple runs.
        runstart = 0
        runidx = 0
        while runidx < len(self.runs) and end > start:
            run = self.runs[runidx]
            runend = runstart + len(run.text)
            to_del = None
            if start <= runstart and runend <= end:
                to_del = run
            else:
                if runstart <= start < runend:
                    _, to_del = run.split(start - runstart)
                if runstart < end <= runend:
                    if to_del:
                        run = to_del
                        split_pos = end - start
                        runidx += 1
                    else:
                        split_pos = end - runstart
                    to_del, _ = run.split(split_pos)
                else:
                    runidx += 1
            if to_del:
                runstart = runend - len(to_del.text)
                end -= len(to_del.text)
                to_del._r.getparent().remove(to_del._r)
            else:
                runstart = runend
        return self

    @property
    def number(self):
        """
        Gets the list item number with trailing space, if paragraph is part of the numbered
        list, otherwise returns None.
        """
        if self._number is None:
            try:
                self._number = self._p.number(self.part.numbering_part._element,
                                              self.part.cached_styles)
                return self._number
            except (AttributeError, NotImplementedError):
                return None
        else:
            return self._number

    @number.setter
    def number(self, new_number):
        self._number = new_number

    @property
    def lvl_from_para_props(self):
        """
        Returns ``<w:lvl>`` numbering level paragraph formatting for the current paragraph using
        numbering linked via the direct paragraph formatting.
        """
        if self._lvl_from_para_props is None:
            try:
                self._lvl_from_para_props = self._p.lvl_from_para_props(self.part.numbering_part._element)
            except (AttributeError, NotImplementedError):
                return None
        return self._lvl_from_para_props

    @property
    def lvl_from_style_props(self):
        """
        Returns ``<w:lvl>`` numbering level paragraph formatting for the current paragraph using
        numbering linked via the paragraph style formatting.
        """
        if self._lvl_from_style_props is None:
            try:
                self._lvl_from_style_props = self._p.lvl_from_style_props(self.part.numbering_part._element,
                                                                          self.part.cached_styles)
            except (AttributeError, NotImplementedError):
                return None
        return self._lvl_from_style_props

    @property
    def para_numbering_format(self):
        """
        Returns |ParagraphFormat| object based on the formatting for the given
        level of the numbered list from direct formatting. Has a greater priority than style
        numbering format (see ``style_numbering_format``).
        """
        return ParagraphFormat(self.lvl_from_para_props) if self.lvl_from_para_props is not None else None

    @property
    def style_numbering_format(self):
        """
        Returns |ParagraphFormat| object based on the formatting for the given
        level of the numbered list from paragraph styles.
        """
        return ParagraphFormat(self.lvl_from_style_props) if self.lvl_from_style_props is not None else None

    @property
    def paragraph_format(self):
        """
        The |ParagraphFormat| object providing access to the formatting
        properties for this paragraph, such as line spacing and indentation.
        """
        return ParagraphFormat(self._element)

    @property
    def runs(self):
        """
        Sequence of |Run| instances corresponding to the <w:r> elements in
        this paragraph.
        """
        return [Run(r, self) for r in self._p.iter_r_lst_recursive()]

    @property
    def bookmark_starts(self):
        return self._element.bookmarkStart_lst

    @property
    def bookmark_ends(self):
        return self._element.bookmarkEnd_lst

    @property
    @cache
    def style(self):
        """
        Read/Write. |_ParagraphStyle| object representing the style assigned
        to this paragraph. If no explicit style is assigned to this
        paragraph, its value is the default paragraph style for the document.
        A paragraph style name can be assigned in lieu of a paragraph style
        object. Assigning |None| removes any applied style, making its
        effective value the default paragraph style for the document.
        """
        style_id = self._p.style
        return self.part.get_style(style_id, WD_STYLE_TYPE.PARAGRAPH)

    @style.setter
    def style(self, style_or_name):
        style_id = self.part.get_style_id(
            style_or_name, WD_STYLE_TYPE.PARAGRAPH
        )
        self._p.style = style_id
        self._cache = {}

    def set_li_lvl(self, styles, prev, ilvl):
        """
        Sets list indentation level for this paragraph. If ``prev`` is not specified
        it starts a new list. ``ilvl`` specifies indentation level. Default
        indentation level is 0.
        """
        prev_el = prev._element if prev else None
        _ilvl = 0 if ilvl is None else ilvl
        self._p.set_li_lvl(self.part.numbering_part._element,
                           self.part.cached_styles, prev_el, _ilvl)

    @property
    @cache
    def run_text(self):
        if self.runs:
            return ''.join(r.text for r in self.runs)
        else:
            return ''

    def set_li_lvl(self, styles, prev, ilvl):
        """
        Sets list indentation level for this paragraph. If ``prev`` is not specified
        it starts a new list. ``ilvl`` specifies indentation level. Default
        indentation level is 0.
        """
        prev_el = prev._element if prev else None
        _ilvl = 0 if ilvl is None else ilvl
        self._p.set_li_lvl(self.part.numbering_part._element,
                              self.part.cached_styles, prev_el, _ilvl)

    @property
    @cache
    def text(self):
        """
        String formed by concatenating the text of each run in the paragraph.
        Tabs and line breaks in the XML are mapped to ``\\t`` and ``\\n``
        characters respectively.

        Assigning text to this property causes all existing paragraph content
        to be replaced with a single run containing the assigned text.
        A ``\\t`` character in the text is mapped to a ``<w:tab/>`` element
        and each ``\\n`` or ``\\r`` character is mapped to a line break.
        Paragraph-level formatting, such as style, is preserved. All
        run-level formatting, such as bold or italic, is removed.
        """
        para_num = self.number
        return (para_num if para_num is not None else '') + self.run_text

    @text.setter
    @text_changing
    def text(self, text):
        self.clear()
        self.add_run(text)

    @text_changing
    def replace_char(self, oldch, newch):
        """
        Replaces all occurences of oldch character with newch.
        """
        for run in self.runs:
            run.text = run.text.replace(oldch, newch)
        return self

    @text_changing
    def replace_chars(self, *replacement_pairs):
        """
        *replacement_pairs is tuples of (oldch, newch)

        Replaces all occurances of each replacement pair's oldch with the newch.
        """
        for run in self.runs:
            new_text = run.text
            for oldch, newch in replacement_pairs:
                new_text = new_text.replace(oldch, newch)
            run.text = new_text
        return self

    @text_changing
    def insert_text(self, position, new_text):
        """
        Inserts text at a given position.
        """
        runend = 0
        runstart = 0
        for run in self.runs:
            runstart = runend
            runend += len(run.text)
            if runend >= position:
                run.text = run.text[:(position-runstart)] \
                           + new_text + run.text[(position-runstart):]
                break
        return self

    @text_changing
    def replace_text(self, old_text, new_text):
        """
        Replace all occurences of old_text with new_text. Keep runs formatting.
        old_text can span multiple runs.
        new_text is added to the run where old_text starts.
        """
        assert new_text
        assert old_text
        startpos = 0
        while startpos < len(self.text):
            try:
                old_start = startpos + self.text[startpos:].index(old_text)
                startpos = old_start + len(old_text)
            except ValueError:
                break

            self.remove_text(start=old_start, end=startpos)\
                .insert_text(old_start, new_text)
        return self

    @text_changing
    def lstrip(self, chars=None):
        """
        Left strip paragraph text.
        """
        while self.runs:
            run = self.runs[0]
            run.text = run.text.lstrip(chars)
            if not run.text:
                run._r.getparent().remove(run._r)
            else:
                break
        return self

    @text_changing
    def rstrip(self, chars=None):
        """
        Right strip paragraph text.
        """
        while self.runs:
            run = self.runs[len(self.runs) - 1]
            run.text = run.text.rstrip(chars)
            if not run.text:
                run._r.getparent().remove(run._r)
            else:
                break
        return self

    @text_changing
    def strip(self, chars=None):
        """
        Strips paragraph text.
        """
        return self.lstrip(chars).rstrip(chars)

    @property
    def sdts(self):
        """
        Returns list of inline content controls for this paragraph.
        """
        from ..sdt import SdtBase
        return [SdtBase(sdt, self) for sdt in self._element.sdt_lst]

    def _insert_paragraph_before(self):
        """
        Return a newly created paragraph, inserted directly before this
        paragraph.
        """
        p = self._p.add_p_before()
        return Paragraph(p, self._parent)

    @property
    def norm_left_indent(self):
        """
        Returns left indentation ``i`` by unifying different approaches for paragraph
        indentation like: tab characters, tab stops ``ts``, and first line indentation ``fli``.
        It takes into account user parameters ``u_*``, and inherited style parameters ``s_*``,
        where ``*`` is param name. Default tab stop ``DEFAULT_TAB_STOP`` has (.5 Inches) val.
        """

<<<<<<< HEAD
        def get_base_style_attr(obj, attr_name):
            if getattr(obj, 'base_style', None) is None:
                return Length(0)
            elif getattr(obj.base_style, 'paragraph_format', None) is not None:
                if getattr(obj.base_style.paragraph_format, attr_name, None) is not None:
                    return getattr(obj.base_style.paragraph_format, attr_name)
            return get_base_style_attr(obj.base_style, attr_name)
=======
        def get_attr_with_style(obj, attr_name):
            """
            Return the first non-None attribute following the style hierarchy.
            """
            attr = getattr(obj.paragraph_format, attr_name, None)
            if attr is not None:
                return attr

            new_obj = getattr(obj, 'style', None)
            if new_obj is not None:
                return get_attr_with_style(new_obj, attr_name)

            new_obj = getattr(obj, 'base_style', None)
            if new_obj is not None:
                return get_attr_with_style(new_obj, attr_name)

            # If the attribute is not defined we end-up here and return
            # zero
            return Length(0)
>>>>>>> 033a5cd6

        def get_tabstops(para):
            """
            Build tab-stop list from elements found following the style hierarchy.
            `clear` tab-stops lower in the hierarchy remove tab-stops from upper in
            the hierarchy.
            """
            tabstops = []

            def _inner_get_tabstops(obj):
                nonlocal tabstops
                if obj is None:
                    return
                if hasattr(obj, 'base_style'):
                    _inner_get_tabstops(obj.base_style)
                elif hasattr(obj, 'style'):
                    _inner_get_tabstops(obj.style)

                obj = obj.paragraph_format

                tabstops.extend([round(ts.position.inches, 2) for ts in obj.tab_stops])
                clear_t_stops = [round(ts.position.inches, 2)
                                 for ts in obj.tab_stops
                                 if ts._element.attrib['{%s}val' % nsmap['w']] == 'clear']
                tabstops = [ts for ts in tabstops if ts not in clear_t_stops]

            _inner_get_tabstops(para)
            return tabstops

        def apply_formatting(source, first_line_indent=None, left_indent=None):
            if source:
                if getattr(source, 'first_line_indent', None) is not None:
                    first_line_indent = getattr(source, 'first_line_indent')
                if getattr(source, 'left_indent', None) is not None:
                    left_indent = getattr(source, 'left_indent')
            return first_line_indent, left_indent

        # Apply paragraph styles by priority (from lowest to highest).
        # Formatting from the base style has the lowest priority.
        first_line_indent = get_base_style_attr(self.style, 'first_line_indent')
        left_indent = get_base_style_attr(self.style, 'left_indent')
        # Next, we apply formatting from numbering properties defined in paragraph style.
        first_line_indent, left_indent = apply_formatting(self.style_numbering_format, first_line_indent, left_indent)
        # Then formatting from paragraph style.
        first_line_indent, left_indent = apply_formatting(self.style.paragraph_format, first_line_indent, left_indent)
        # Next, formatting from numbering properties defined in direct paragraph properties is applied.
        first_line_indent, left_indent = apply_formatting(self.para_numbering_format, first_line_indent, left_indent)
        # Finally, we apply formatting from direct paragraph formatting.
        first_line_indent, left_indent = apply_formatting(self.paragraph_format, first_line_indent, left_indent)

        # Get explicitly set indentation
        if first_line_indent is not None:
            first_line_indent = round(first_line_indent.inches, 2)
        if left_indent is not None:
            left_indent = round(left_indent.inches, 2)

        # If para is not numbered we shall calculate using tabs and tab stops
        DEFAULT_TAB_STOP = 0.5
        tab_count = 0

        # Calculate the base first line indent and para left indent.
        left_indent = left_indent or 0
        indent = first_line_indent = (first_line_indent or 0) + left_indent

        # Find out the number of tabs at the beginning of the paragraph.
        # Ignore regular spaces.
        tab_count = self.text[:len(self.text) - len(self.text.lstrip())].count('\t')

        if tab_count:

            # Get tab stops but only those to the right of first line indent as the previous
            # don't affect the indentation.
            tab_stops = [ts for ts in get_tabstops(self) if ts > first_line_indent]

            # If the first line indent is left of the paragraph indent, first tab will tab to
            # the paragraph indent.
            if first_line_indent < left_indent:
                tab_stops.append(left_indent)

            # Eliminate duplicates and sort.
            tab_stops = list(sorted(set(tab_stops)))

            if len(tab_stops) >= tab_count:
                # We have enough tab stops to cover all tab chars.
                if tab_stops:
                    indent = tab_stops[tab_count - 1]

            else:
                if tab_stops:
                    indent = tab_stops[-1]
                    tab_count -= len(tab_stops)

                # It's easier to calculate in whole tab stop indents instead of inches
                indent *= (1 / DEFAULT_TAB_STOP)

                # Let's round up to the first tab char indent. If already rounded add one.
                tab_count -= 1
                indent = math.ceil(indent) if not indent.is_integer() else indent + 1

                # The remaining tab chars just adds whole indents.
                indent += tab_count

                # Scale back to inches
                indent /= (1 / DEFAULT_TAB_STOP)

        return Inches(indent)

    def __repr__(self):
        text_stripped = self.text.strip()
        text = text_stripped[:20]
        if len(text_stripped) > len(text):
            text += '...'
        if not text:
            text = "EMPTY PARAGRAPH"
        text = '<p:"{}{}">'.format(
            "{} ".format(str(self.num))
            if hasattr(self, 'num') and self.num else '', text)
        return text

    def clone(self):
        """
        Cloning by selective deep copying.
        """
        c = copy.deepcopy(self)
        c._parent = self._parent
        c._cache = {}
        return c

    def __getstate__(self):
        state = dict(self.__dict__)
        state.pop('_parent', None)
        return state

    def __setstate__(self, state):
        self.__dict__ = state

    @lazyproperty
    def image_parts(self):
        """
        Return all image parts related to this paragraph.
        """
        doc = self.part.document
        drawings = []
        parts = []

        for r in self.runs:
            if r._element.drawing_lst:
                drawings.extend(r._element.drawing_lst)

        blips = [drawing.xpath(".//*[local-name() = 'blip']")[0]
                 for drawing in drawings]


        for b in blips:
            if b.link:
                rel = doc.part.rels[b.link]
                target_ref = pathlib.Path(rel.target_ref)
                doc_path = pathlib.Path(doc.part.package.path)
                os.chdir(doc_path.parents[0])
                rel_path = ''

                for path_part in reversed(target_ref.parts):
                    rel_path = pathlib.Path(path_part, rel_path)
                    try:
                        with open(rel_path, 'rb') as img:
                            img_type = f'image/{target_ref.suffix.strip(".")}'
                            parts.append(ImagePart(None, img_type, img.read()))
                            break
                    except FileNotFoundError:
                        pass
            elif b.embed:
                parts.append(doc.part.related_parts[b.embed])

        return parts<|MERGE_RESOLUTION|>--- conflicted
+++ resolved
@@ -34,13 +34,9 @@
         super(Paragraph, self).__init__(parent)
         self._p = self._element = p
         self._number = None
-<<<<<<< HEAD
+        self._cache = {}
         self._lvl_from_para_props = None
         self._lvl_from_style_props = None
-=======
-        self._lvl = None
-        self._cache = {}
->>>>>>> 033a5cd6
 
     def add_run(self, text=None, style=None):
         """
@@ -559,7 +555,6 @@
         where ``*`` is param name. Default tab stop ``DEFAULT_TAB_STOP`` has (.5 Inches) val.
         """
 
-<<<<<<< HEAD
         def get_base_style_attr(obj, attr_name):
             if getattr(obj, 'base_style', None) is None:
                 return Length(0)
@@ -567,27 +562,6 @@
                 if getattr(obj.base_style.paragraph_format, attr_name, None) is not None:
                     return getattr(obj.base_style.paragraph_format, attr_name)
             return get_base_style_attr(obj.base_style, attr_name)
-=======
-        def get_attr_with_style(obj, attr_name):
-            """
-            Return the first non-None attribute following the style hierarchy.
-            """
-            attr = getattr(obj.paragraph_format, attr_name, None)
-            if attr is not None:
-                return attr
-
-            new_obj = getattr(obj, 'style', None)
-            if new_obj is not None:
-                return get_attr_with_style(new_obj, attr_name)
-
-            new_obj = getattr(obj, 'base_style', None)
-            if new_obj is not None:
-                return get_attr_with_style(new_obj, attr_name)
-
-            # If the attribute is not defined we end-up here and return
-            # zero
-            return Length(0)
->>>>>>> 033a5cd6
 
         def get_tabstops(para):
             """
