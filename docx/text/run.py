--- conflicted
+++ resolved
@@ -82,8 +82,6 @@
         t = self._r.add_t(text)
         return _Text(t)
 
-<<<<<<< HEAD
-=======
     def split(self, pos):
         """
         Splits run at the given position in the text.
@@ -100,7 +98,6 @@
         self._r.addnext(next_run._r)
         return self, next_run
 
->>>>>>> b20f2148
     def add_fldChar(self, fldCharType="begin"):
         """
         Adds new ``<w:fldChar>`` element with specified ``w:fldCharType`` attr.
